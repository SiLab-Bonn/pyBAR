import logging
from yaml import safe_load
import datetime
import os
import re
from collections import namedtuple
from threading import Lock, Thread, Event
# from multiprocessing import dummy as multiprocessing
import sys
import functools
import traceback
import signal
import abc
from contextlib import contextmanager
from importlib import import_module
from inspect import getmembers, isclass
from functools import partial
from ast import literal_eval
from time import time
from threading import current_thread


punctuation = """!,.:;?"""


_RunStatus = namedtuple('RunStatus', ['running', 'finished', 'aborted', 'crashed'])
run_status = _RunStatus(running='RUNNING', finished='FINISHED', aborted='ABORTED', crashed='CRASHED')

logging.basicConfig(level=logging.INFO, format="%(asctime)s - %(name)s - [%(levelname)-8s] (%(threadName)-10s) %(message)s")


class RunAborted(Exception):
    pass


class RunStopped(Exception):
    pass


class RunBase():
    '''Basic run meta class

    Base class for run class.
    '''
    __metaclass__ = abc.ABCMeta

    def __init__(self, conf, run_conf=None):
        """Initialize object."""
        logging.info('Initializing %s', self.__class__.__name__)
        self._conf = conf
        self._init_run_conf(run_conf)
        self._run_number = None
        self._run_status = None
        self.file_lock = Lock()
        self.stop_run = Event()  # abort condition for loops
        self.abort_run = Event()

#     @abc.abstractproperty
#     def _run_id(self):
#         '''Defining run name
#         '''
#         pass

    @property
    def run_id(self):
        '''Run name without whitespace
        '''
        s1 = re.sub('(.)([A-Z][a-z]+)', r'\1_\2', self.__class__.__name__)
        return re.sub('([a-z0-9])([A-Z])', r'\1_\2', s1).lower()

    @property
    def conf(self):
        '''Run configuration (dictionary)
        '''
        return self._conf

    @property
    def run_conf(self):
        '''Run configuration (dictionary)
        '''
        return self._run_conf

    @abc.abstractproperty
    def _default_run_conf(self):
        '''Defining default run configuration (dictionary)
        '''
        pass

    @property
    def default_run_conf(self):
        '''Default run configuration (dictionary)
        '''
        return self._default_run_conf

    @property
    def working_dir(self):
        return self.conf['working_dir']

    @property
    def run_number(self):
        return self._run_number

    @property
    def run_status(self):
        return self._run_status

    def run(self, run_conf, run_number=None):
        self._init(run_conf, run_number)
        try:
            if 'number_of_fes' in self.conf and self.conf['number_of_fes']:
<<<<<<< HEAD
                for self.fe_number in range(1, self.conf['number_of_fes'] + 1):
=======
                for self.fe_number in range(self.conf['number_of_fes']):
>>>>>>> fd573551
                    with self._run():
                        self.do_run()
            else:
                self.fe_number = 1
                with self._run():
                        self.do_run()
        except RunAborted as e:
            self._run_status = run_status.aborted
            logging.warning('Run %s was aborted: %s', self.run_number, e)
        except RunStopped:
            self._run_status = run_status.finished
            logging.warning('Run %s was stopped', self.run_number)
        except Exception as e:
            self._run_status = run_status.crashed
            logging.error('Unexpected exception during run %s: %s' % (self.run_number, traceback.format_exc()))
            with open(os.path.join(self.working_dir, "crash" + ".log"), 'a+') as f:
                f.write('-------------------- Run %i --------------------\n' % self.run_number)
                traceback.print_exc(file=f)
                f.write('\n')
        else:
            self._run_status = run_status.finished
        self._cleanup()
        return self.run_status

    def _init(self, run_conf, run_number=None):
        """Initialization before a new run."""
        self.stop_run.clear()
        self.abort_run.clear()
        if current_thread().name == 'MainThread':
            logging.info('Press Ctrl-C to stop run')
            signal.signal(signal.SIGINT, self._signal_handler)
        self._run_status = run_status.running
        self._write_run_number(run_number)
        self._init_run_conf(run_conf, update=True)
        logging.info('Starting run #%d (%s) in %s', self.run_number, self.__class__.__name__, self.working_dir)

    def _init_run_conf(self, run_conf, update=False):
        sc = namedtuple('run_configuration', field_names=self.default_run_conf.iterkeys())
        if update:
            default_run_conf = sc(**self.run_conf)
        else:
            default_run_conf = sc(**self.default_run_conf)
        if run_conf:
            self._run_conf = default_run_conf._replace(**run_conf)._asdict()
        else:
            self._run_conf = default_run_conf._asdict()
        self.__dict__.update(self.run_conf)

    @contextmanager
    def _run(self):
        try:
            self.pre_run()
            yield
            self.post_run()
        finally:
            self.cleanup_run()

    @abc.abstractmethod
    def pre_run(self):
        """Before run."""
        pass

    @abc.abstractmethod
    def do_run(self):
        """The run."""
        pass

    @abc.abstractmethod
    def post_run(self):
        """After run."""
        pass

    @abc.abstractmethod
    def cleanup_run(self):
        """Cleanup after run, will be executed always, even after exception. Avoid throwing exceptions here.
        """
        pass

    def _cleanup(self):
        """Cleanup after a new run."""
        if current_thread().name == 'MainThread':
            signal.signal(signal.SIGINT, signal.SIG_DFL)
        self._write_run_status(self.run_status)
        if self.run_status == run_status.finished:
            log_status = logging.INFO
        elif self.run_status == run_status.aborted:
            log_status = logging.WARNING
        else:
            log_status = logging.ERROR
        logging.log(log_status, 'Finished run #%d (%s) in %s. STATUS: %s' % (self.run_number, self.__class__.__name__, self.working_dir, self.run_status))

    def stop(self, msg=None):
        """Stopping a run. Control for loops.
        """
        if not self.stop_run.is_set():
            if msg:
                logging.info('%s%s Stopping run...', msg, ('' if msg[-1] in punctuation else '.'))
            else:
                logging.info('Stopping run...')
        self.stop_run.set()

    def abort(self, msg=None):
        """Aborting a run. Control for loops. Immediate abort.
        """
        if not self.abort_run.is_set():
            if msg:
                logging.error('%s%s Aborting run...', msg, ('' if msg[-1] in punctuation else '.'))
            else:
                logging.error('Aborting run...')
        self.abort_run.set()
        self.stop_run.set()  # set stop_run in case abort_run event is not used

    def _get_run_numbers(self, status=None):
        run_numbers = {}
        with self.file_lock:
            if not os.path.exists(self.working_dir):
                os.makedirs(self.working_dir)
            # In Python 2.x, open on all POSIX systems ultimately just depends on fopen.
            with open(os.path.join(self.working_dir, "run" + ".cfg"), 'a+') as f:
                f.seek(0)
                for line in f.readlines():
                    try:
                        number_parts = re.findall('\d+\s+', line)
                        parts = re.split('\s+', line)
                        if status:
                            if parts[2] in status:
                                run_number = int(number_parts[0])
                            else:
                                continue
                        else:
                            run_number = int(number_parts[0])
                    except IndexError:
                        continue
                    if line[-1] != '\n':
                        line = line + '\n'
                    run_numbers[run_number] = line
        return run_numbers

    def _write_run_number(self, run_number=None):
        run_numbers = self._get_run_numbers()
        if run_number:
            self._run_number = run_number
        else:
            if not run_numbers:
                self._run_number = 1
            else:
                self._run_number = max(dict.iterkeys(run_numbers)) + 1
        run_numbers[self.run_number] = str(self.run_number) + ' ' + self.__class__.__name__ + ' ' + 'RUNNING' + ' ' + str(datetime.datetime.now()) + '\n'
        with self.file_lock:
            with open(os.path.join(self.working_dir, "run" + ".cfg"), "w") as f:
                for value in dict.itervalues(run_numbers):
                    f.write(value)

    def _write_run_status(self, status_msg):
        run_numbers = self._get_run_numbers()
        if not run_numbers:
            run_numbers[self.run_number] = str(self.run_number) + ' ' + self.__class__.__name__ + ' ' + status_msg + ' ' + str(datetime.datetime.now()) + '\n'
        else:
            parts = re.split('\s+', run_numbers[self.run_number])
            parts[2] = status_msg
            run_numbers[self.run_number] = ' '.join(parts[:-1]) + ' ' + str(datetime.datetime.now()) + '\n'
        with self.file_lock:
            with open(os.path.join(self.working_dir, "run" + ".cfg"), "w") as f:
                for value in dict.itervalues(run_numbers):
                    f.write(value)

    def _signal_handler(self, signum, frame):
        signal.signal(signal.SIGINT, signal.SIG_DFL)  # setting default handler... pressing Ctrl-C a second time will kill application
        self.abort('Pressed Ctrl-C')


def thunkify(thread_name):
    """Make a function immediately return a function of no args which, when called,
    waits for the result, which will start being processed in another thread.
    Taken from https://wiki.python.org/moin/PythonDecoratorLibrary.
    """
    def actual_decorator(f):
        @functools.wraps(f)
        def thunked(*args, **kwargs):
            result = [None]
            exc = [False, None]
#             wait_event = threading.Event()

            def worker_func():
                try:
                    func_result = f(*args, **kwargs)
                    result[0] = func_result
                except Exception:
                    exc[0] = True
                    exc[1] = sys.exc_info()
                    logging.error("RunThread has thrown an exception:\n%s", traceback.format_exc())
#                 finally:
#                     wait_event.set()

            worker_thread = Thread(target=worker_func, name=thread_name if thread_name else None)
            worker_thread.daemon = True

            def thunk(timeout=None):
                # avoid blocking MainThread
                start_time = time()
                while True:
                    worker_thread.join(timeout=1.0)
                    if (timeout and timeout < time() - start_time) or not worker_thread.is_alive():
                        break
#                 worker_thread.join(timeout=timeout)
#                 wait_event.wait()
                if worker_thread.is_alive():
                    return
                signal.signal(signal.SIGINT, signal.SIG_DFL)
                if exc[0]:
                    raise exc[1][0], exc[1][1], exc[1][2]
                return result[0]

            worker_thread.start()
#             threading.Thread(target=worker_func, name=thread_name if thread_name else None).start()
            return thunk
        return thunked
    return actual_decorator


class RunManager(object):
    def __init__(self, conf):
        '''Run Manager is taking care of initialization and execution of runs.

        Parameters
        ----------
        conf : str, dict, file
            Configuration for the run(s). Configuration will be passed to all scans.
        '''
        # fixing event handler: http://stackoverflow.com/questions/15457786/ctrl-c-crashes-python-after-importing-scipy-stats
        if os.name == 'nt':
            import thread

            def handler(signum, hook=thread.interrupt_main):
                hook()
                return True

            import win32api
            win32api.SetConsoleCtrlHandler(handler, 1)

        self.conf = conf
        self._current_run = None
        self._conf_path = None
        self.init(conf)

    def init(self, conf):
        if isinstance(conf, basestring):
            self._conf_path = conf  # saving path '../configuration.yaml' to the _conf_path
        elif isinstance(conf, file):
            self._conf_path = conf.name
        else:
            self._conf_path = None
        self.conf = self.open_conf(conf)
        if 'working_dir' in self.conf and self.conf['working_dir']:
            if self._conf_path and not os.path.isabs(self.conf['working_dir']):
                # if working_dir is relative path, join path to configuration file and working_dir
                self.conf['working_dir'] = os.path.join(os.path.dirname(self._conf_path), self.conf['working_dir'])
            else:
                # working_dir is absolute path, keep that
                pass
        elif self._conf_path:
            self.conf['working_dir'] = os.path.dirname(self._conf_path)  # if working_dir path is not given, use path of configuration.yaml
        else:
            raise ValueError('Cannot deduce working directory from configuration')

    @staticmethod
    def open_conf(conf):
        conf_dict = {}
        if not conf:
            pass
        elif isinstance(conf, basestring):  # parse the first YAML document in a stream
            with open(conf, 'r') as f:
                conf_dict.update(safe_load(f))
        elif isinstance(conf, file):  # parse the first YAML document in a stream
            conf_dict.update(safe_load(conf))
        else:  # conf is already a dict
            conf_dict.update(conf)
        return conf_dict

    def stop_current_run(self, msg=None):
        '''Control for runs.
        '''
        self._current_run.stop(msg)

    def abort_current_run(self, msg=None):
        '''Control for runs. Immediate abort.
        '''
        self._current_run.abort(msg)

    def run_run(self, run, run_conf=None, use_thread=False):
        '''Runs a run in another thread. Non-blocking.

        Parameters
        ----------
        run : class, object
            Run class or object.
        run_conf : str, dict, file
            Specific configuration for the run.
        use_thread : bool
            If True, run run in thread and returns blocking function.

        Returns
        -------
        If use_thread is True, returns function, which blocks until thread terminates, and which itself returns run status.
        If use_thread is False, returns run status.
        '''
        if isclass(run):
            if run.__class__.__name__ in self.conf:
                run = run(conf=self.conf, run_conf=self.conf[run.__class__.__name__])
            else:
                run = run(conf=self.conf)  # Adding configuration to the run object (e.g. to the AnalogScan)

        run_conf = self.open_conf(run_conf)
        if run.__class__.__name__ in run_conf:
            run_conf = run_conf[run.__class__.__name__]

        if use_thread:
            @thunkify('RunThread')
            def run_run_in_thread():
                return run.run(run_conf=run_conf)

            self._current_run = run

            signal.signal(signal.SIGINT, self._signal_handler)
            logging.info('Press Ctrl-C to stop run')

            return run_run_in_thread()
        else:
            self._current_run = run  # e.g. AnalogScan
            status = run.run(run_conf=run_conf)  # run method of the RunBase, inherited by the fei4_run_base, inherited by e.g. # e.g. AnalogScan = AnalogScan.run
            return status

    def run_primlist(self, primlist, skip_remaining=False):
        '''Runs runs from a primlist.

        Parameters
        ----------
        primlist : string
            Filename of primlist.
        skip_remaining : bool
            If True, skip remaining runs, if a run does not exit with status FINISHED.

        Note
        ----
        Primlist is a text file of the following format (comment line by adding '#'):
        <module name (containing class) or class (in either case use dot notation)>; <scan parameter>=<value>; <another scan parameter>=<another value>
        '''
        runlist = self.open_primlist(primlist)
        for index, run in enumerate(runlist):
            logging.info('Progressing with run %i out of %i...', index + 1, len(runlist))
            join = self.run_run(run, use_thread=True)
            status = join()
            if skip_remaining and not status == run_status.finished:
                logging.error('Exited run %i with status %s: Skipping all remaining runs.', run.run_number, status)
                break

    def open_primlist(self, primlist):
        def isrun(item, module):
            return isinstance(item, RunBase.__metaclass__) and item.__module__ == module  # only class from module, not from other imports

        if isinstance(primlist, basestring):
            with open(primlist, 'r') as f:
                f.seek(0)
                run_list = []
                for line in f.readlines():
                    line = line.partition('#')[0].strip()
                    if not line:
                        continue
                    parts = re.split('\s*[;]\s*', line)
                    try:
                        mod = import_module(parts[0])  # points to module
                    except ImportError:
                        mod = import_module(parts[0].rsplit('.', 1)[0])  # points to class
                        islocalrun = partial(isrun, module=parts[0].split('.')[-2])
                        clsmembers = getmembers(mod, islocalrun)
                        run_cls = None
                        for cls in clsmembers:
                            if cls[0] == parts[0].rsplit('.', 1)[1]:
                                run_cls = cls[1]
                                break
                        if not run_cls:
                            raise ValueError('Found no matching class: %s' % parts[0].rsplit('.', 1)[1])
                    else:
                        islocalrun = partial(isrun, module=parts[0])
                        clsmembers = getmembers(mod, islocalrun)
                        if len(clsmembers) > 1:
                            raise ValueError('Found more than one matching class.')
                        elif not len(clsmembers):
                            raise ValueError('Found no matching class.')
                        run_cls = clsmembers[0][1]
                    if run_cls.__class__.__name__ in self.conf:
                        run_conf = self.conf[run_cls.__class__.__name__]
                    else:
                        run_conf = {}
                    for param in parts[1:]:
                        key, value = re.split('\s*[=:]\s*', param, 1)
                        run_conf[key] = literal_eval(value)
                    run_list.append(run_cls(conf=self.conf, run_conf=run_conf))
            return run_list
        else:
            AttributeError('Primlist format not supported.')

    def _signal_handler(self, signum, frame):
        signal.signal(signal.SIGINT, signal.SIG_DFL)  # setting default handler... pressing Ctrl-C a second time will kill application
        self.abort_current_run('Pressed Ctrl-C')


from functools import wraps


def set_event_when_keyboard_interrupt(_lambda):
    '''Decorator function that sets Threading.Event() when keyboard interrupt (Ctrl+C) was raised

    Parameters
    ----------
    _lambda : function
        Lambda function that points to Threading.Event() object

    Returns
    -------
    wrapper : function

    Examples
    --------
    @set_event_when_keyboard_interrupt(lambda x: x.stop_thread_event)
    def scan(self, **kwargs):
        # some code

    Note
    ----
    Decorated functions cannot be derived.
    '''
    def wrapper(f):
        @wraps(f)
        def wrapped_f(self, *f_args, **f_kwargs):
            try:
                f(self, *f_args, **f_kwargs)
            except KeyboardInterrupt:
                _lambda(self).set()
#                 logging.info('Keyboard interrupt: setting %s' % _lambda(self).__name__)
        return wrapped_f
    return wrapper


if __name__ == "__main__":
    pass
<|MERGE_RESOLUTION|>--- conflicted
+++ resolved
@@ -1,561 +1,557 @@
-import logging
-from yaml import safe_load
-import datetime
-import os
-import re
-from collections import namedtuple
-from threading import Lock, Thread, Event
-# from multiprocessing import dummy as multiprocessing
-import sys
-import functools
-import traceback
-import signal
-import abc
-from contextlib import contextmanager
-from importlib import import_module
-from inspect import getmembers, isclass
-from functools import partial
-from ast import literal_eval
-from time import time
-from threading import current_thread
-
-
-punctuation = """!,.:;?"""
-
-
-_RunStatus = namedtuple('RunStatus', ['running', 'finished', 'aborted', 'crashed'])
-run_status = _RunStatus(running='RUNNING', finished='FINISHED', aborted='ABORTED', crashed='CRASHED')
-
-logging.basicConfig(level=logging.INFO, format="%(asctime)s - %(name)s - [%(levelname)-8s] (%(threadName)-10s) %(message)s")
-
-
-class RunAborted(Exception):
-    pass
-
-
-class RunStopped(Exception):
-    pass
-
-
-class RunBase():
-    '''Basic run meta class
-
-    Base class for run class.
-    '''
-    __metaclass__ = abc.ABCMeta
-
-    def __init__(self, conf, run_conf=None):
-        """Initialize object."""
-        logging.info('Initializing %s', self.__class__.__name__)
-        self._conf = conf
-        self._init_run_conf(run_conf)
-        self._run_number = None
-        self._run_status = None
-        self.file_lock = Lock()
-        self.stop_run = Event()  # abort condition for loops
-        self.abort_run = Event()
-
-#     @abc.abstractproperty
-#     def _run_id(self):
-#         '''Defining run name
-#         '''
-#         pass
-
-    @property
-    def run_id(self):
-        '''Run name without whitespace
-        '''
-        s1 = re.sub('(.)([A-Z][a-z]+)', r'\1_\2', self.__class__.__name__)
-        return re.sub('([a-z0-9])([A-Z])', r'\1_\2', s1).lower()
-
-    @property
-    def conf(self):
-        '''Run configuration (dictionary)
-        '''
-        return self._conf
-
-    @property
-    def run_conf(self):
-        '''Run configuration (dictionary)
-        '''
-        return self._run_conf
-
-    @abc.abstractproperty
-    def _default_run_conf(self):
-        '''Defining default run configuration (dictionary)
-        '''
-        pass
-
-    @property
-    def default_run_conf(self):
-        '''Default run configuration (dictionary)
-        '''
-        return self._default_run_conf
-
-    @property
-    def working_dir(self):
-        return self.conf['working_dir']
-
-    @property
-    def run_number(self):
-        return self._run_number
-
-    @property
-    def run_status(self):
-        return self._run_status
-
-    def run(self, run_conf, run_number=None):
-        self._init(run_conf, run_number)
-        try:
-            if 'number_of_fes' in self.conf and self.conf['number_of_fes']:
-<<<<<<< HEAD
-                for self.fe_number in range(1, self.conf['number_of_fes'] + 1):
-=======
-                for self.fe_number in range(self.conf['number_of_fes']):
->>>>>>> fd573551
-                    with self._run():
-                        self.do_run()
-            else:
-                self.fe_number = 1
-                with self._run():
-                        self.do_run()
-        except RunAborted as e:
-            self._run_status = run_status.aborted
-            logging.warning('Run %s was aborted: %s', self.run_number, e)
-        except RunStopped:
-            self._run_status = run_status.finished
-            logging.warning('Run %s was stopped', self.run_number)
-        except Exception as e:
-            self._run_status = run_status.crashed
-            logging.error('Unexpected exception during run %s: %s' % (self.run_number, traceback.format_exc()))
-            with open(os.path.join(self.working_dir, "crash" + ".log"), 'a+') as f:
-                f.write('-------------------- Run %i --------------------\n' % self.run_number)
-                traceback.print_exc(file=f)
-                f.write('\n')
-        else:
-            self._run_status = run_status.finished
-        self._cleanup()
-        return self.run_status
-
-    def _init(self, run_conf, run_number=None):
-        """Initialization before a new run."""
-        self.stop_run.clear()
-        self.abort_run.clear()
-        if current_thread().name == 'MainThread':
-            logging.info('Press Ctrl-C to stop run')
-            signal.signal(signal.SIGINT, self._signal_handler)
-        self._run_status = run_status.running
-        self._write_run_number(run_number)
-        self._init_run_conf(run_conf, update=True)
-        logging.info('Starting run #%d (%s) in %s', self.run_number, self.__class__.__name__, self.working_dir)
-
-    def _init_run_conf(self, run_conf, update=False):
-        sc = namedtuple('run_configuration', field_names=self.default_run_conf.iterkeys())
-        if update:
-            default_run_conf = sc(**self.run_conf)
-        else:
-            default_run_conf = sc(**self.default_run_conf)
-        if run_conf:
-            self._run_conf = default_run_conf._replace(**run_conf)._asdict()
-        else:
-            self._run_conf = default_run_conf._asdict()
-        self.__dict__.update(self.run_conf)
-
-    @contextmanager
-    def _run(self):
-        try:
-            self.pre_run()
-            yield
-            self.post_run()
-        finally:
-            self.cleanup_run()
-
-    @abc.abstractmethod
-    def pre_run(self):
-        """Before run."""
-        pass
-
-    @abc.abstractmethod
-    def do_run(self):
-        """The run."""
-        pass
-
-    @abc.abstractmethod
-    def post_run(self):
-        """After run."""
-        pass
-
-    @abc.abstractmethod
-    def cleanup_run(self):
-        """Cleanup after run, will be executed always, even after exception. Avoid throwing exceptions here.
-        """
-        pass
-
-    def _cleanup(self):
-        """Cleanup after a new run."""
-        if current_thread().name == 'MainThread':
-            signal.signal(signal.SIGINT, signal.SIG_DFL)
-        self._write_run_status(self.run_status)
-        if self.run_status == run_status.finished:
-            log_status = logging.INFO
-        elif self.run_status == run_status.aborted:
-            log_status = logging.WARNING
-        else:
-            log_status = logging.ERROR
-        logging.log(log_status, 'Finished run #%d (%s) in %s. STATUS: %s' % (self.run_number, self.__class__.__name__, self.working_dir, self.run_status))
-
-    def stop(self, msg=None):
-        """Stopping a run. Control for loops.
-        """
-        if not self.stop_run.is_set():
-            if msg:
-                logging.info('%s%s Stopping run...', msg, ('' if msg[-1] in punctuation else '.'))
-            else:
-                logging.info('Stopping run...')
-        self.stop_run.set()
-
-    def abort(self, msg=None):
-        """Aborting a run. Control for loops. Immediate abort.
-        """
-        if not self.abort_run.is_set():
-            if msg:
-                logging.error('%s%s Aborting run...', msg, ('' if msg[-1] in punctuation else '.'))
-            else:
-                logging.error('Aborting run...')
-        self.abort_run.set()
-        self.stop_run.set()  # set stop_run in case abort_run event is not used
-
-    def _get_run_numbers(self, status=None):
-        run_numbers = {}
-        with self.file_lock:
-            if not os.path.exists(self.working_dir):
-                os.makedirs(self.working_dir)
-            # In Python 2.x, open on all POSIX systems ultimately just depends on fopen.
-            with open(os.path.join(self.working_dir, "run" + ".cfg"), 'a+') as f:
-                f.seek(0)
-                for line in f.readlines():
-                    try:
-                        number_parts = re.findall('\d+\s+', line)
-                        parts = re.split('\s+', line)
-                        if status:
-                            if parts[2] in status:
-                                run_number = int(number_parts[0])
-                            else:
-                                continue
-                        else:
-                            run_number = int(number_parts[0])
-                    except IndexError:
-                        continue
-                    if line[-1] != '\n':
-                        line = line + '\n'
-                    run_numbers[run_number] = line
-        return run_numbers
-
-    def _write_run_number(self, run_number=None):
-        run_numbers = self._get_run_numbers()
-        if run_number:
-            self._run_number = run_number
-        else:
-            if not run_numbers:
-                self._run_number = 1
-            else:
-                self._run_number = max(dict.iterkeys(run_numbers)) + 1
-        run_numbers[self.run_number] = str(self.run_number) + ' ' + self.__class__.__name__ + ' ' + 'RUNNING' + ' ' + str(datetime.datetime.now()) + '\n'
-        with self.file_lock:
-            with open(os.path.join(self.working_dir, "run" + ".cfg"), "w") as f:
-                for value in dict.itervalues(run_numbers):
-                    f.write(value)
-
-    def _write_run_status(self, status_msg):
-        run_numbers = self._get_run_numbers()
-        if not run_numbers:
-            run_numbers[self.run_number] = str(self.run_number) + ' ' + self.__class__.__name__ + ' ' + status_msg + ' ' + str(datetime.datetime.now()) + '\n'
-        else:
-            parts = re.split('\s+', run_numbers[self.run_number])
-            parts[2] = status_msg
-            run_numbers[self.run_number] = ' '.join(parts[:-1]) + ' ' + str(datetime.datetime.now()) + '\n'
-        with self.file_lock:
-            with open(os.path.join(self.working_dir, "run" + ".cfg"), "w") as f:
-                for value in dict.itervalues(run_numbers):
-                    f.write(value)
-
-    def _signal_handler(self, signum, frame):
-        signal.signal(signal.SIGINT, signal.SIG_DFL)  # setting default handler... pressing Ctrl-C a second time will kill application
-        self.abort('Pressed Ctrl-C')
-
-
-def thunkify(thread_name):
-    """Make a function immediately return a function of no args which, when called,
-    waits for the result, which will start being processed in another thread.
-    Taken from https://wiki.python.org/moin/PythonDecoratorLibrary.
-    """
-    def actual_decorator(f):
-        @functools.wraps(f)
-        def thunked(*args, **kwargs):
-            result = [None]
-            exc = [False, None]
-#             wait_event = threading.Event()
-
-            def worker_func():
-                try:
-                    func_result = f(*args, **kwargs)
-                    result[0] = func_result
-                except Exception:
-                    exc[0] = True
-                    exc[1] = sys.exc_info()
-                    logging.error("RunThread has thrown an exception:\n%s", traceback.format_exc())
-#                 finally:
-#                     wait_event.set()
-
-            worker_thread = Thread(target=worker_func, name=thread_name if thread_name else None)
-            worker_thread.daemon = True
-
-            def thunk(timeout=None):
-                # avoid blocking MainThread
-                start_time = time()
-                while True:
-                    worker_thread.join(timeout=1.0)
-                    if (timeout and timeout < time() - start_time) or not worker_thread.is_alive():
-                        break
-#                 worker_thread.join(timeout=timeout)
-#                 wait_event.wait()
-                if worker_thread.is_alive():
-                    return
-                signal.signal(signal.SIGINT, signal.SIG_DFL)
-                if exc[0]:
-                    raise exc[1][0], exc[1][1], exc[1][2]
-                return result[0]
-
-            worker_thread.start()
-#             threading.Thread(target=worker_func, name=thread_name if thread_name else None).start()
-            return thunk
-        return thunked
-    return actual_decorator
-
-
-class RunManager(object):
-    def __init__(self, conf):
-        '''Run Manager is taking care of initialization and execution of runs.
-
-        Parameters
-        ----------
-        conf : str, dict, file
-            Configuration for the run(s). Configuration will be passed to all scans.
-        '''
-        # fixing event handler: http://stackoverflow.com/questions/15457786/ctrl-c-crashes-python-after-importing-scipy-stats
-        if os.name == 'nt':
-            import thread
-
-            def handler(signum, hook=thread.interrupt_main):
-                hook()
-                return True
-
-            import win32api
-            win32api.SetConsoleCtrlHandler(handler, 1)
-
-        self.conf = conf
-        self._current_run = None
-        self._conf_path = None
-        self.init(conf)
-
-    def init(self, conf):
-        if isinstance(conf, basestring):
-            self._conf_path = conf  # saving path '../configuration.yaml' to the _conf_path
-        elif isinstance(conf, file):
-            self._conf_path = conf.name
-        else:
-            self._conf_path = None
-        self.conf = self.open_conf(conf)
-        if 'working_dir' in self.conf and self.conf['working_dir']:
-            if self._conf_path and not os.path.isabs(self.conf['working_dir']):
-                # if working_dir is relative path, join path to configuration file and working_dir
-                self.conf['working_dir'] = os.path.join(os.path.dirname(self._conf_path), self.conf['working_dir'])
-            else:
-                # working_dir is absolute path, keep that
-                pass
-        elif self._conf_path:
-            self.conf['working_dir'] = os.path.dirname(self._conf_path)  # if working_dir path is not given, use path of configuration.yaml
-        else:
-            raise ValueError('Cannot deduce working directory from configuration')
-
-    @staticmethod
-    def open_conf(conf):
-        conf_dict = {}
-        if not conf:
-            pass
-        elif isinstance(conf, basestring):  # parse the first YAML document in a stream
-            with open(conf, 'r') as f:
-                conf_dict.update(safe_load(f))
-        elif isinstance(conf, file):  # parse the first YAML document in a stream
-            conf_dict.update(safe_load(conf))
-        else:  # conf is already a dict
-            conf_dict.update(conf)
-        return conf_dict
-
-    def stop_current_run(self, msg=None):
-        '''Control for runs.
-        '''
-        self._current_run.stop(msg)
-
-    def abort_current_run(self, msg=None):
-        '''Control for runs. Immediate abort.
-        '''
-        self._current_run.abort(msg)
-
-    def run_run(self, run, run_conf=None, use_thread=False):
-        '''Runs a run in another thread. Non-blocking.
-
-        Parameters
-        ----------
-        run : class, object
-            Run class or object.
-        run_conf : str, dict, file
-            Specific configuration for the run.
-        use_thread : bool
-            If True, run run in thread and returns blocking function.
-
-        Returns
-        -------
-        If use_thread is True, returns function, which blocks until thread terminates, and which itself returns run status.
-        If use_thread is False, returns run status.
-        '''
-        if isclass(run):
-            if run.__class__.__name__ in self.conf:
-                run = run(conf=self.conf, run_conf=self.conf[run.__class__.__name__])
-            else:
-                run = run(conf=self.conf)  # Adding configuration to the run object (e.g. to the AnalogScan)
-
-        run_conf = self.open_conf(run_conf)
-        if run.__class__.__name__ in run_conf:
-            run_conf = run_conf[run.__class__.__name__]
-
-        if use_thread:
-            @thunkify('RunThread')
-            def run_run_in_thread():
-                return run.run(run_conf=run_conf)
-
-            self._current_run = run
-
-            signal.signal(signal.SIGINT, self._signal_handler)
-            logging.info('Press Ctrl-C to stop run')
-
-            return run_run_in_thread()
-        else:
-            self._current_run = run  # e.g. AnalogScan
-            status = run.run(run_conf=run_conf)  # run method of the RunBase, inherited by the fei4_run_base, inherited by e.g. # e.g. AnalogScan = AnalogScan.run
-            return status
-
-    def run_primlist(self, primlist, skip_remaining=False):
-        '''Runs runs from a primlist.
-
-        Parameters
-        ----------
-        primlist : string
-            Filename of primlist.
-        skip_remaining : bool
-            If True, skip remaining runs, if a run does not exit with status FINISHED.
-
-        Note
-        ----
-        Primlist is a text file of the following format (comment line by adding '#'):
-        <module name (containing class) or class (in either case use dot notation)>; <scan parameter>=<value>; <another scan parameter>=<another value>
-        '''
-        runlist = self.open_primlist(primlist)
-        for index, run in enumerate(runlist):
-            logging.info('Progressing with run %i out of %i...', index + 1, len(runlist))
-            join = self.run_run(run, use_thread=True)
-            status = join()
-            if skip_remaining and not status == run_status.finished:
-                logging.error('Exited run %i with status %s: Skipping all remaining runs.', run.run_number, status)
-                break
-
-    def open_primlist(self, primlist):
-        def isrun(item, module):
-            return isinstance(item, RunBase.__metaclass__) and item.__module__ == module  # only class from module, not from other imports
-
-        if isinstance(primlist, basestring):
-            with open(primlist, 'r') as f:
-                f.seek(0)
-                run_list = []
-                for line in f.readlines():
-                    line = line.partition('#')[0].strip()
-                    if not line:
-                        continue
-                    parts = re.split('\s*[;]\s*', line)
-                    try:
-                        mod = import_module(parts[0])  # points to module
-                    except ImportError:
-                        mod = import_module(parts[0].rsplit('.', 1)[0])  # points to class
-                        islocalrun = partial(isrun, module=parts[0].split('.')[-2])
-                        clsmembers = getmembers(mod, islocalrun)
-                        run_cls = None
-                        for cls in clsmembers:
-                            if cls[0] == parts[0].rsplit('.', 1)[1]:
-                                run_cls = cls[1]
-                                break
-                        if not run_cls:
-                            raise ValueError('Found no matching class: %s' % parts[0].rsplit('.', 1)[1])
-                    else:
-                        islocalrun = partial(isrun, module=parts[0])
-                        clsmembers = getmembers(mod, islocalrun)
-                        if len(clsmembers) > 1:
-                            raise ValueError('Found more than one matching class.')
-                        elif not len(clsmembers):
-                            raise ValueError('Found no matching class.')
-                        run_cls = clsmembers[0][1]
-                    if run_cls.__class__.__name__ in self.conf:
-                        run_conf = self.conf[run_cls.__class__.__name__]
-                    else:
-                        run_conf = {}
-                    for param in parts[1:]:
-                        key, value = re.split('\s*[=:]\s*', param, 1)
-                        run_conf[key] = literal_eval(value)
-                    run_list.append(run_cls(conf=self.conf, run_conf=run_conf))
-            return run_list
-        else:
-            AttributeError('Primlist format not supported.')
-
-    def _signal_handler(self, signum, frame):
-        signal.signal(signal.SIGINT, signal.SIG_DFL)  # setting default handler... pressing Ctrl-C a second time will kill application
-        self.abort_current_run('Pressed Ctrl-C')
-
-
-from functools import wraps
-
-
-def set_event_when_keyboard_interrupt(_lambda):
-    '''Decorator function that sets Threading.Event() when keyboard interrupt (Ctrl+C) was raised
-
-    Parameters
-    ----------
-    _lambda : function
-        Lambda function that points to Threading.Event() object
-
-    Returns
-    -------
-    wrapper : function
-
-    Examples
-    --------
-    @set_event_when_keyboard_interrupt(lambda x: x.stop_thread_event)
-    def scan(self, **kwargs):
-        # some code
-
-    Note
-    ----
-    Decorated functions cannot be derived.
-    '''
-    def wrapper(f):
-        @wraps(f)
-        def wrapped_f(self, *f_args, **f_kwargs):
-            try:
-                f(self, *f_args, **f_kwargs)
-            except KeyboardInterrupt:
-                _lambda(self).set()
-#                 logging.info('Keyboard interrupt: setting %s' % _lambda(self).__name__)
-        return wrapped_f
-    return wrapper
-
-
-if __name__ == "__main__":
-    pass
+import logging
+from yaml import safe_load
+import datetime
+import os
+import re
+from collections import namedtuple
+from threading import Lock, Thread, Event
+# from multiprocessing import dummy as multiprocessing
+import sys
+import functools
+import traceback
+import signal
+import abc
+from contextlib import contextmanager
+from importlib import import_module
+from inspect import getmembers, isclass
+from functools import partial
+from ast import literal_eval
+from time import time
+from threading import current_thread
+
+
+punctuation = """!,.:;?"""
+
+
+_RunStatus = namedtuple('RunStatus', ['running', 'finished', 'aborted', 'crashed'])
+run_status = _RunStatus(running='RUNNING', finished='FINISHED', aborted='ABORTED', crashed='CRASHED')
+
+logging.basicConfig(level=logging.INFO, format="%(asctime)s - %(name)s - [%(levelname)-8s] (%(threadName)-10s) %(message)s")
+
+
+class RunAborted(Exception):
+    pass
+
+
+class RunStopped(Exception):
+    pass
+
+
+class RunBase():
+    '''Basic run meta class
+
+    Base class for run class.
+    '''
+    __metaclass__ = abc.ABCMeta
+
+    def __init__(self, conf, run_conf=None):
+        """Initialize object."""
+        logging.info('Initializing %s', self.__class__.__name__)
+        self._conf = conf
+        self._init_run_conf(run_conf)
+        self._run_number = None
+        self._run_status = None
+        self.file_lock = Lock()
+        self.stop_run = Event()  # abort condition for loops
+        self.abort_run = Event()
+
+#     @abc.abstractproperty
+#     def _run_id(self):
+#         '''Defining run name
+#         '''
+#         pass
+
+    @property
+    def run_id(self):
+        '''Run name without whitespace
+        '''
+        s1 = re.sub('(.)([A-Z][a-z]+)', r'\1_\2', self.__class__.__name__)
+        return re.sub('([a-z0-9])([A-Z])', r'\1_\2', s1).lower()
+
+    @property
+    def conf(self):
+        '''Run configuration (dictionary)
+        '''
+        return self._conf
+
+    @property
+    def run_conf(self):
+        '''Run configuration (dictionary)
+        '''
+        return self._run_conf
+
+    @abc.abstractproperty
+    def _default_run_conf(self):
+        '''Defining default run configuration (dictionary)
+        '''
+        pass
+
+    @property
+    def default_run_conf(self):
+        '''Default run configuration (dictionary)
+        '''
+        return self._default_run_conf
+
+    @property
+    def working_dir(self):
+        return self.conf['working_dir']
+
+    @property
+    def run_number(self):
+        return self._run_number
+
+    @property
+    def run_status(self):
+        return self._run_status
+
+    def run(self, run_conf, run_number=None):
+        self._init(run_conf, run_number)
+        try:
+            if 'number_of_fes' in self.conf and self.conf['number_of_fes']:
+                for self.fe_number in range(self.conf['number_of_fes']):
+                    with self._run():
+                        self.do_run()
+            else:
+                self.fe_number = 1
+                with self._run():
+                        self.do_run()
+        except RunAborted as e:
+            self._run_status = run_status.aborted
+            logging.warning('Run %s was aborted: %s', self.run_number, e)
+        except RunStopped:
+            self._run_status = run_status.finished
+            logging.warning('Run %s was stopped', self.run_number)
+        except Exception as e:
+            self._run_status = run_status.crashed
+            logging.error('Unexpected exception during run %s: %s' % (self.run_number, traceback.format_exc()))
+            with open(os.path.join(self.working_dir, "crash" + ".log"), 'a+') as f:
+                f.write('-------------------- Run %i --------------------\n' % self.run_number)
+                traceback.print_exc(file=f)
+                f.write('\n')
+        else:
+            self._run_status = run_status.finished
+        self._cleanup()
+        return self.run_status
+
+    def _init(self, run_conf, run_number=None):
+        """Initialization before a new run."""
+        self.stop_run.clear()
+        self.abort_run.clear()
+        if current_thread().name == 'MainThread':
+            logging.info('Press Ctrl-C to stop run')
+            signal.signal(signal.SIGINT, self._signal_handler)
+        self._run_status = run_status.running
+        self._write_run_number(run_number)
+        self._init_run_conf(run_conf, update=True)
+        logging.info('Starting run #%d (%s) in %s', self.run_number, self.__class__.__name__, self.working_dir)
+
+    def _init_run_conf(self, run_conf, update=False):
+        sc = namedtuple('run_configuration', field_names=self.default_run_conf.iterkeys())
+        if update:
+            default_run_conf = sc(**self.run_conf)
+        else:
+            default_run_conf = sc(**self.default_run_conf)
+        if run_conf:
+            self._run_conf = default_run_conf._replace(**run_conf)._asdict()
+        else:
+            self._run_conf = default_run_conf._asdict()
+        self.__dict__.update(self.run_conf)
+
+    @contextmanager
+    def _run(self):
+        try:
+            self.pre_run()
+            yield
+            self.post_run()
+        finally:
+            self.cleanup_run()
+
+    @abc.abstractmethod
+    def pre_run(self):
+        """Before run."""
+        pass
+
+    @abc.abstractmethod
+    def do_run(self):
+        """The run."""
+        pass
+
+    @abc.abstractmethod
+    def post_run(self):
+        """After run."""
+        pass
+
+    @abc.abstractmethod
+    def cleanup_run(self):
+        """Cleanup after run, will be executed always, even after exception. Avoid throwing exceptions here.
+        """
+        pass
+
+    def _cleanup(self):
+        """Cleanup after a new run."""
+        if current_thread().name == 'MainThread':
+            signal.signal(signal.SIGINT, signal.SIG_DFL)
+        self._write_run_status(self.run_status)
+        if self.run_status == run_status.finished:
+            log_status = logging.INFO
+        elif self.run_status == run_status.aborted:
+            log_status = logging.WARNING
+        else:
+            log_status = logging.ERROR
+        logging.log(log_status, 'Finished run #%d (%s) in %s. STATUS: %s' % (self.run_number, self.__class__.__name__, self.working_dir, self.run_status))
+
+    def stop(self, msg=None):
+        """Stopping a run. Control for loops.
+        """
+        if not self.stop_run.is_set():
+            if msg:
+                logging.info('%s%s Stopping run...', msg, ('' if msg[-1] in punctuation else '.'))
+            else:
+                logging.info('Stopping run...')
+        self.stop_run.set()
+
+    def abort(self, msg=None):
+        """Aborting a run. Control for loops. Immediate abort.
+        """
+        if not self.abort_run.is_set():
+            if msg:
+                logging.error('%s%s Aborting run...', msg, ('' if msg[-1] in punctuation else '.'))
+            else:
+                logging.error('Aborting run...')
+        self.abort_run.set()
+        self.stop_run.set()  # set stop_run in case abort_run event is not used
+
+    def _get_run_numbers(self, status=None):
+        run_numbers = {}
+        with self.file_lock:
+            if not os.path.exists(self.working_dir):
+                os.makedirs(self.working_dir)
+            # In Python 2.x, open on all POSIX systems ultimately just depends on fopen.
+            with open(os.path.join(self.working_dir, "run" + ".cfg"), 'a+') as f:
+                f.seek(0)
+                for line in f.readlines():
+                    try:
+                        number_parts = re.findall('\d+\s+', line)
+                        parts = re.split('\s+', line)
+                        if status:
+                            if parts[2] in status:
+                                run_number = int(number_parts[0])
+                            else:
+                                continue
+                        else:
+                            run_number = int(number_parts[0])
+                    except IndexError:
+                        continue
+                    if line[-1] != '\n':
+                        line = line + '\n'
+                    run_numbers[run_number] = line
+        return run_numbers
+
+    def _write_run_number(self, run_number=None):
+        run_numbers = self._get_run_numbers()
+        if run_number:
+            self._run_number = run_number
+        else:
+            if not run_numbers:
+                self._run_number = 1
+            else:
+                self._run_number = max(dict.iterkeys(run_numbers)) + 1
+        run_numbers[self.run_number] = str(self.run_number) + ' ' + self.__class__.__name__ + ' ' + 'RUNNING' + ' ' + str(datetime.datetime.now()) + '\n'
+        with self.file_lock:
+            with open(os.path.join(self.working_dir, "run" + ".cfg"), "w") as f:
+                for value in dict.itervalues(run_numbers):
+                    f.write(value)
+
+    def _write_run_status(self, status_msg):
+        run_numbers = self._get_run_numbers()
+        if not run_numbers:
+            run_numbers[self.run_number] = str(self.run_number) + ' ' + self.__class__.__name__ + ' ' + status_msg + ' ' + str(datetime.datetime.now()) + '\n'
+        else:
+            parts = re.split('\s+', run_numbers[self.run_number])
+            parts[2] = status_msg
+            run_numbers[self.run_number] = ' '.join(parts[:-1]) + ' ' + str(datetime.datetime.now()) + '\n'
+        with self.file_lock:
+            with open(os.path.join(self.working_dir, "run" + ".cfg"), "w") as f:
+                for value in dict.itervalues(run_numbers):
+                    f.write(value)
+
+    def _signal_handler(self, signum, frame):
+        signal.signal(signal.SIGINT, signal.SIG_DFL)  # setting default handler... pressing Ctrl-C a second time will kill application
+        self.abort('Pressed Ctrl-C')
+
+
+def thunkify(thread_name):
+    """Make a function immediately return a function of no args which, when called,
+    waits for the result, which will start being processed in another thread.
+    Taken from https://wiki.python.org/moin/PythonDecoratorLibrary.
+    """
+    def actual_decorator(f):
+        @functools.wraps(f)
+        def thunked(*args, **kwargs):
+            result = [None]
+            exc = [False, None]
+#             wait_event = threading.Event()
+
+            def worker_func():
+                try:
+                    func_result = f(*args, **kwargs)
+                    result[0] = func_result
+                except Exception:
+                    exc[0] = True
+                    exc[1] = sys.exc_info()
+                    logging.error("RunThread has thrown an exception:\n%s", traceback.format_exc())
+#                 finally:
+#                     wait_event.set()
+
+            worker_thread = Thread(target=worker_func, name=thread_name if thread_name else None)
+            worker_thread.daemon = True
+
+            def thunk(timeout=None):
+                # avoid blocking MainThread
+                start_time = time()
+                while True:
+                    worker_thread.join(timeout=1.0)
+                    if (timeout and timeout < time() - start_time) or not worker_thread.is_alive():
+                        break
+#                 worker_thread.join(timeout=timeout)
+#                 wait_event.wait()
+                if worker_thread.is_alive():
+                    return
+                signal.signal(signal.SIGINT, signal.SIG_DFL)
+                if exc[0]:
+                    raise exc[1][0], exc[1][1], exc[1][2]
+                return result[0]
+
+            worker_thread.start()
+#             threading.Thread(target=worker_func, name=thread_name if thread_name else None).start()
+            return thunk
+        return thunked
+    return actual_decorator
+
+
+class RunManager(object):
+    def __init__(self, conf):
+        '''Run Manager is taking care of initialization and execution of runs.
+
+        Parameters
+        ----------
+        conf : str, dict, file
+            Configuration for the run(s). Configuration will be passed to all scans.
+        '''
+        # fixing event handler: http://stackoverflow.com/questions/15457786/ctrl-c-crashes-python-after-importing-scipy-stats
+        if os.name == 'nt':
+            import thread
+
+            def handler(signum, hook=thread.interrupt_main):
+                hook()
+                return True
+
+            import win32api
+            win32api.SetConsoleCtrlHandler(handler, 1)
+
+        self.conf = conf
+        self._current_run = None
+        self._conf_path = None
+        self.init(conf)
+
+    def init(self, conf):
+        if isinstance(conf, basestring):
+            self._conf_path = conf  # saving path '../configuration.yaml' to the _conf_path
+        elif isinstance(conf, file):
+            self._conf_path = conf.name
+        else:
+            self._conf_path = None
+        self.conf = self.open_conf(conf)
+        if 'working_dir' in self.conf and self.conf['working_dir']:
+            if self._conf_path and not os.path.isabs(self.conf['working_dir']):
+                # if working_dir is relative path, join path to configuration file and working_dir
+                self.conf['working_dir'] = os.path.join(os.path.dirname(self._conf_path), self.conf['working_dir'])
+            else:
+                # working_dir is absolute path, keep that
+                pass
+        elif self._conf_path:
+            self.conf['working_dir'] = os.path.dirname(self._conf_path)  # if working_dir path is not given, use path of configuration.yaml
+        else:
+            raise ValueError('Cannot deduce working directory from configuration')
+
+    @staticmethod
+    def open_conf(conf):
+        conf_dict = {}
+        if not conf:
+            pass
+        elif isinstance(conf, basestring):  # parse the first YAML document in a stream
+            with open(conf, 'r') as f:
+                conf_dict.update(safe_load(f))
+        elif isinstance(conf, file):  # parse the first YAML document in a stream
+            conf_dict.update(safe_load(conf))
+        else:  # conf is already a dict
+            conf_dict.update(conf)
+        return conf_dict
+
+    def stop_current_run(self, msg=None):
+        '''Control for runs.
+        '''
+        self._current_run.stop(msg)
+
+    def abort_current_run(self, msg=None):
+        '''Control for runs. Immediate abort.
+        '''
+        self._current_run.abort(msg)
+
+    def run_run(self, run, run_conf=None, use_thread=False):
+        '''Runs a run in another thread. Non-blocking.
+
+        Parameters
+        ----------
+        run : class, object
+            Run class or object.
+        run_conf : str, dict, file
+            Specific configuration for the run.
+        use_thread : bool
+            If True, run run in thread and returns blocking function.
+
+        Returns
+        -------
+        If use_thread is True, returns function, which blocks until thread terminates, and which itself returns run status.
+        If use_thread is False, returns run status.
+        '''
+        if isclass(run):
+            if run.__class__.__name__ in self.conf:
+                run = run(conf=self.conf, run_conf=self.conf[run.__class__.__name__])
+            else:
+                run = run(conf=self.conf)  # Adding configuration to the run object (e.g. to the AnalogScan)
+
+        run_conf = self.open_conf(run_conf)
+        if run.__class__.__name__ in run_conf:
+            run_conf = run_conf[run.__class__.__name__]
+
+        if use_thread:
+            @thunkify('RunThread')
+            def run_run_in_thread():
+                return run.run(run_conf=run_conf)
+
+            self._current_run = run
+
+            signal.signal(signal.SIGINT, self._signal_handler)
+            logging.info('Press Ctrl-C to stop run')
+
+            return run_run_in_thread()
+        else:
+            self._current_run = run  # e.g. AnalogScan
+            status = run.run(run_conf=run_conf)  # run method of the RunBase, inherited by the fei4_run_base, inherited by e.g. # e.g. AnalogScan = AnalogScan.run
+            return status
+
+    def run_primlist(self, primlist, skip_remaining=False):
+        '''Runs runs from a primlist.
+
+        Parameters
+        ----------
+        primlist : string
+            Filename of primlist.
+        skip_remaining : bool
+            If True, skip remaining runs, if a run does not exit with status FINISHED.
+
+        Note
+        ----
+        Primlist is a text file of the following format (comment line by adding '#'):
+        <module name (containing class) or class (in either case use dot notation)>; <scan parameter>=<value>; <another scan parameter>=<another value>
+        '''
+        runlist = self.open_primlist(primlist)
+        for index, run in enumerate(runlist):
+            logging.info('Progressing with run %i out of %i...', index + 1, len(runlist))
+            join = self.run_run(run, use_thread=True)
+            status = join()
+            if skip_remaining and not status == run_status.finished:
+                logging.error('Exited run %i with status %s: Skipping all remaining runs.', run.run_number, status)
+                break
+
+    def open_primlist(self, primlist):
+        def isrun(item, module):
+            return isinstance(item, RunBase.__metaclass__) and item.__module__ == module  # only class from module, not from other imports
+
+        if isinstance(primlist, basestring):
+            with open(primlist, 'r') as f:
+                f.seek(0)
+                run_list = []
+                for line in f.readlines():
+                    line = line.partition('#')[0].strip()
+                    if not line:
+                        continue
+                    parts = re.split('\s*[;]\s*', line)
+                    try:
+                        mod = import_module(parts[0])  # points to module
+                    except ImportError:
+                        mod = import_module(parts[0].rsplit('.', 1)[0])  # points to class
+                        islocalrun = partial(isrun, module=parts[0].split('.')[-2])
+                        clsmembers = getmembers(mod, islocalrun)
+                        run_cls = None
+                        for cls in clsmembers:
+                            if cls[0] == parts[0].rsplit('.', 1)[1]:
+                                run_cls = cls[1]
+                                break
+                        if not run_cls:
+                            raise ValueError('Found no matching class: %s' % parts[0].rsplit('.', 1)[1])
+                    else:
+                        islocalrun = partial(isrun, module=parts[0])
+                        clsmembers = getmembers(mod, islocalrun)
+                        if len(clsmembers) > 1:
+                            raise ValueError('Found more than one matching class.')
+                        elif not len(clsmembers):
+                            raise ValueError('Found no matching class.')
+                        run_cls = clsmembers[0][1]
+                    if run_cls.__class__.__name__ in self.conf:
+                        run_conf = self.conf[run_cls.__class__.__name__]
+                    else:
+                        run_conf = {}
+                    for param in parts[1:]:
+                        key, value = re.split('\s*[=:]\s*', param, 1)
+                        run_conf[key] = literal_eval(value)
+                    run_list.append(run_cls(conf=self.conf, run_conf=run_conf))
+            return run_list
+        else:
+            AttributeError('Primlist format not supported.')
+
+    def _signal_handler(self, signum, frame):
+        signal.signal(signal.SIGINT, signal.SIG_DFL)  # setting default handler... pressing Ctrl-C a second time will kill application
+        self.abort_current_run('Pressed Ctrl-C')
+
+
+from functools import wraps
+
+
+def set_event_when_keyboard_interrupt(_lambda):
+    '''Decorator function that sets Threading.Event() when keyboard interrupt (Ctrl+C) was raised
+
+    Parameters
+    ----------
+    _lambda : function
+        Lambda function that points to Threading.Event() object
+
+    Returns
+    -------
+    wrapper : function
+
+    Examples
+    --------
+    @set_event_when_keyboard_interrupt(lambda x: x.stop_thread_event)
+    def scan(self, **kwargs):
+        # some code
+
+    Note
+    ----
+    Decorated functions cannot be derived.
+    '''
+    def wrapper(f):
+        @wraps(f)
+        def wrapped_f(self, *f_args, **f_kwargs):
+            try:
+                f(self, *f_args, **f_kwargs)
+            except KeyboardInterrupt:
+                _lambda(self).set()
+#                 logging.info('Keyboard interrupt: setting %s' % _lambda(self).__name__)
+        return wrapped_f
+    return wrapper
+
+
+if __name__ == "__main__":
+    pass