"""This class provides often needed analysis functions, for analysis that is done with python.
"""

import logging
import re
import os
import time
import glob
import collections
from operator import itemgetter

import numpy as np
import tables as tb
from tables import dtype_from_descr
import numexpr as ne
from scipy.interpolate import interp1d
from scipy.interpolate import splrep, splev

import progressbar

from pybar_fei4_interpreter import analysis_functions, data_struct
from pybar.daq.fei4_record import FEI4Record
from pybar.analysis.plotting import plotting
from pybar.daq.readout_utils import is_fe_word, is_data_header, is_trigger_word


class AnalysisError(Exception):

    """Base class for exceptions in this module.
    """


class IncompleteInputError(AnalysisError):

    """Exception raised for errors in the input.
    """


class InvalidInputError(AnalysisError):

    """Exception raised for errors in the input.
    """


class NotSupportedError(AnalysisError):

    """Exception raised for not supported actions.
    """


def generate_threshold_mask(hist):
    '''Masking array elements when equal 0.0 or greater than 10 times the median

    Parameters
    ----------
    hist : array_like
        Input data.

    Returns
    -------
    masked array
        Returns copy of the array with masked elements.
    '''
    masked_array = np.ma.masked_values(hist, 0)
    masked_array = np.ma.masked_greater(masked_array, 10 * np.ma.median(hist))
    logging.info('Masking %d pixel(s)', np.ma.count_masked(masked_array))
    return np.ma.getmaskarray(masked_array)


def unique_row(array, use_columns=None, selected_columns_only=False):
    '''Takes a numpy array and returns the array reduced to unique rows. If columns are defined only these columns are taken to define a unique row.
    The returned array can have all columns of the original array or only the columns defined in use_columns.
    Parameters
    ----------
    array : numpy.ndarray
    use_columns : list
        Index of columns to be used to define a unique row
    selected_columns_only : bool
        If true only the columns defined in use_columns are returned

    Returns
    -------
    numpy.ndarray
    '''
    if array.dtype.names is None:  # normal array has no named dtype
        if use_columns is not None:
            a_cut = array[:, use_columns]
        else:
            a_cut = array
        if len(use_columns) > 1:
            b = np.ascontiguousarray(a_cut).view(np.dtype((np.void, a_cut.dtype.itemsize * a_cut.shape[1])))
        else:
            b = np.ascontiguousarray(a_cut)
        _, index = np.unique(b, return_index=True)
        if not selected_columns_only:
            return array[np.sort(index)]  # sort to preserve order
        else:
            return a_cut[np.sort(index)]  # sort to preserve order
    else:  # names for dtype founnd --> array is recarray
        names = list(array.dtype.names)
        if use_columns is not None:
            new_names = [names[i] for i in use_columns]
        else:
            new_names = names
        a_cut, index = np.unique(array[new_names], return_index=True)
        if not selected_columns_only:
            return array[np.sort(index)]  # sort to preserve order
        else:
            return array[np.sort(index)][new_names]  # sort to preserve order


def get_ranges_from_array(arr, append_last=True):
    '''Takes an array and calculates ranges [start, stop[. The last range end is none to keep the same length.

    Parameters
    ----------
    arr : array like
    append_last: bool
        If True, append item with a pair of last array item and None.

    Returns
    -------
    numpy.array
        The array formed by pairs of values by the given array.

    Example
    -------
    >>> a = np.array((1,2,3,4))
    >>> get_ranges_from_array(a, append_last=True)
    array([[1, 2],
           [2, 3],
           [3, 4],
           [4, None]])
    >>> get_ranges_from_array(a, append_last=False)
    array([[1, 2],
           [2, 3],
           [3, 4]])
    '''
    right = arr[1:]
    if append_last:
        left = arr[:]
        right = np.append(right, None)
    else:
        left = arr[:-1]
    return np.column_stack((left, right))


def get_mean_from_histogram(counts, bin_positions):
    return np.dot(counts, np.array(bin_positions)) / np.sum(counts).astype('f4')


def get_median_from_histogram(counts, bin_positions):
    values = []
    for index, one_bin in enumerate(counts):
        for _ in range(one_bin):
            values.append(bin_positions[index])
    return np.median(values)


def get_rms_from_histogram(counts, bin_positions):
    values = []
    for index, one_bin in enumerate(counts):
        for _ in range(one_bin):
            values.append(bin_positions[index])
    return np.std(values)


def in1d_sorted(ar1, ar2):
    """
    Does the same than np.in1d but uses the fact that ar1 and ar2 are sorted. Is therefore much faster.

    """
    if ar1.shape[0] == 0 or ar2.shape[0] == 0:  # check for empty arrays to avoid crash
        return []
    inds = ar2.searchsorted(ar1)
    inds[inds == len(ar2)] = 0
    return ar2[inds] == ar1


def central_difference(x, y):
    '''Returns the dy/dx(x) via central difference method

    Parameters
    ----------
    x : array like
    y : array like

    Returns
    -------
    dy/dx : array like
    '''
    if (len(x) != len(y)):
        raise ValueError("x, y must have the same length")
    z1 = np.hstack((y[0], y[:-1]))
    z2 = np.hstack((y[1:], y[-1]))
    dx1 = np.hstack((0, np.diff(x)))
    dx2 = np.hstack((np.diff(x), 0))
    return (z2 - z1) / (dx2 + dx1)


def get_profile_histogram(x, y, n_bins=100):
    '''Takes 2D point data (x,y) and creates a profile histogram similar to the TProfile in ROOT. It calculates
    the y mean for every bin at the bin center and gives the y mean error as error bars.

    Parameters
    ----------
    x : array like
        data x positions
    y : array like
        data y positions
    n_bins : int
        the number of bins used to create the histogram
    '''
    if len(x) != len(y):
        raise ValueError('x and y dimensions have to be the same')
    y = y.astype(np.float32)
    n, bin_edges = np.histogram(x, bins=n_bins)  # needed to calculate the number of points per bin
    sy = np.histogram(x, bins=n_bins, weights=y)[0]  # the sum of the bin values
    sy2 = np.histogram(x, bins=n_bins, weights=y * y)[0]  # the quadratic sum of the bin values
    bin_centers = (bin_edges[1:] + bin_edges[:-1]) / 2  # calculate the bin center for all bins
    mean = sy / n  # calculate the mean of all bins
    std = np.sqrt((sy2 / n - mean * mean))  # TODO: not understood, need check if this is really the standard deviation
    std_mean = std / np.sqrt((n - 1))
    mean[np.isnan(mean)] = 0.
    std_mean[np.isnan(std_mean)] = 0.
    return bin_centers, mean, std_mean


def get_rate_normalization(hit_file, parameter, reference='event', cluster_file=None, plot=False, chunk_size=500000):
    ''' Takes different hit files (hit_files), extracts the number of events or the scan time (reference) per scan parameter (parameter)
    and returns an array with a normalization factor. This normalization factor has the length of the number of different parameters.
    If a cluster_file is specified also the number of cluster per event are used to create the normalization factor.

    Parameters
    ----------
    hit_files : string
    parameter : string
    reference : string
    plot : bool

    Returns
    -------
    numpy.ndarray
    '''

    logging.info('Calculate the rate normalization')
    with tb.openFile(hit_file, mode="r+") as in_hit_file_h5:  # open the hit file
        meta_data = in_hit_file_h5.root.meta_data[:]
        scan_parameter = get_scan_parameter(meta_data)[parameter]
        event_numbers = get_meta_data_at_scan_parameter(meta_data, parameter)['event_number']  # get the event numbers in meta_data where the scan parameter changes
        event_range = get_ranges_from_array(event_numbers)
        normalization_rate = []
        normalization_multiplicity = []
        try:
            event_range[-1, 1] = in_hit_file_h5.root.Hits[-1]['event_number'] + 1
        except tb.NoSuchNodeError:
            logging.error('Cannot find hits table')
            return

        # calculate rate normalization from the event rate for triggered data / measurement time for self triggered data for each scan parameter
        if reference == 'event':
            n_events = event_range[:, 1] - event_range[:, 0]  # number of events for every parameter setting
            normalization_rate.extend(n_events)
        elif reference == 'time':
            time_start = get_meta_data_at_scan_parameter(meta_data, parameter)['timestamp_start']
            time_spend = np.diff(time_start)
            time_spend = np.append(time_spend, meta_data[-1]['timestamp_stop'] - time_start[-1])  # TODO: needs check, add last missing entry
            normalization_rate.extend(time_spend)
        else:
            raise NotImplementedError('The normalization reference ' + reference + ' is not implemented')

        if cluster_file:  # calculate the rate normalization from the mean number of hits per event per scan parameter, needed for beam data since a beam since the multiplicity is rarely constant
            cluster_table = in_hit_file_h5.root.Cluster
            index_event_number(cluster_table)
            index = 0  # index where to start the read out, 0 at the beginning, increased during looping, variable for read speed up
            best_chunk_size = chunk_size  # variable for read speed up
            total_cluster = 0
            progress_bar = progressbar.ProgressBar(widgets=['', progressbar.Percentage(), ' ', progressbar.Bar(marker='*', left='|', right='|'), ' ', ETA(smoothing=0.8)], maxval=cluster_table.shape[0], term_width=80)
            progress_bar.start()
            for start_event, stop_event in event_range:  # loop over the selected events
                readout_cluster_len = 0  # variable to calculate a optimal chunk size value from the number of hits for speed up
                n_cluster_per_event = None
                for clusters, index in data_aligned_at_events(cluster_table, start_event_number=start_event, stop_event_number=stop_event, start_index=index, chunk_size=best_chunk_size):
                    if n_cluster_per_event is None:
                        n_cluster_per_event = get_n_cluster_in_events(clusters['event_number'])[:, 1]  # array with the number of cluster per event, cluster per event are at least 1
                    else:
                        n_cluster_per_event = np.append(n_cluster_per_event, get_n_cluster_in_events(clusters['event_number'])[:, 1])
                    readout_cluster_len += clusters.shape[0]
                    total_cluster += clusters.shape[0]
                    progress_bar.update(index)
                best_chunk_size = int(1.5 * readout_cluster_len) if int(1.05 * readout_cluster_len) < chunk_size else chunk_size  # to increase the readout speed, estimated the number of hits for one read instruction
                normalization_multiplicity.append(np.mean(n_cluster_per_event))
            progress_bar.finish()
            if total_cluster != cluster_table.shape[0]:
                logging.warning('Analysis shows inconsistent number of cluster (%d != %d). Check needed!', total_cluster, cluster_table.shape[0])

    if plot:
        x = scan_parameter
        if reference == 'event':
            plotting.plot_scatter(x, normalization_rate, title='Events per ' + parameter + ' setting', x_label=parameter, y_label='# events', log_x=True, filename=os.path.splitext(hit_file)[0] + '_n_event_normalization.pdf')
        elif reference == 'time':
            plotting.plot_scatter(x, normalization_rate, title='Measuring time per GDAC setting', x_label=parameter, y_label='time [s]', log_x=True, filename=os.path.splitext(hit_file)[0] + '_time_normalization.pdf')
        if cluster_file:
            plotting.plot_scatter(x, normalization_multiplicity, title='Mean number of particles per event', x_label=parameter, y_label='number of hits per event', log_x=True, filename=os.path.splitext(hit_file)[0] + '_n_particles_normalization.pdf')
    print len(normalization_rate), len(normalization_multiplicity)
    if cluster_file:
        normalization_rate = np.array(normalization_rate)
        normalization_multiplicity = np.array(normalization_multiplicity)
        return np.amax(normalization_rate * normalization_multiplicity).astype('f16') / (normalization_rate * normalization_multiplicity)
    return np.amax(np.array(normalization_rate)).astype('f16') / np.array(normalization_rate)


def get_total_n_data_words(files_dict, precise=False):
    n_words = 0
    if precise:  # open all files and determine the total number of words precicely, can take some time
        if len(files_dict) > 10:
            progress_bar = progressbar.ProgressBar(widgets=['', progressbar.Percentage(), ' ', progressbar.Bar(marker='*', left='|', right='|'), ' ', ETA()], maxval=len(files_dict), term_width=80)
            progress_bar.start()
        for index, file_name in enumerate(files_dict.iterkeys()):
            with tb.openFile(file_name, mode="r") as in_file_h5:  # open the actual file
                n_words += in_file_h5.root.raw_data.shape[0]
            if len(files_dict) > 10:
                progress_bar.update(index)
        if len(files_dict) > 10:
            progress_bar.finish()
        return n_words
    else:  # open just first an last file and take the mean to estimate the total numbe rof words
        with tb.openFile(files_dict.keys()[0], mode="r") as in_file_h5:  # open the actual file
            n_words += in_file_h5.root.raw_data.shape[0]
        with tb.openFile(files_dict.keys()[-1], mode="r") as in_file_h5:  # open the actual file
            n_words += in_file_h5.root.raw_data.shape[0]
        return n_words * len(files_dict) / 2


def create_parameter_table(files_dict):
    if not check_parameter_similarity(files_dict):
        raise RuntimeError('Cannot create table from file with different scan parameters.')
    # create the parameter names / format for the parameter table
    try:
        names = ','.join([name for name in files_dict.itervalues().next().keys()])
        formats = ','.join(['int32' for name in files_dict.itervalues().next().keys()])
        arrayList = [l for l in files_dict.itervalues().next().values()]
    except AttributeError:  # no parameters given, return None
        return
    parameter_table = None
    # create a parameter table with an entry for every read out
    for file_name, parameters in files_dict.iteritems():
        with tb.openFile(file_name, mode="r") as in_file_h5:  # open the actual file
            n_parameter_settings = max([len(i) for i in files_dict[file_name].values()])  # determine the number of different parameter settings from the list length of parameter values of the first parameter
            if n_parameter_settings == 0:  # no parameter values, first raw data file has only config info and no other data (meta, raw data, parameter data)
                continue
            try:  # try to combine the scan parameter tables
                if parameter_table is None:  # final parameter_table does not exists, so create is
                    parameter_table = in_file_h5.root.scan_parameters[:]
                else:  # final parameter table already exist, so append to existing
                    parameter_table.resize(parameter_table.shape[0] + in_file_h5.root.scan_parameters[:].shape[0], refcheck=False)  # fastest way to append, http://stackoverflow.com/questions/1730080/append-rows-to-a-numpy-record-array
                    parameter_table[-in_file_h5.root.scan_parameters.shape[0]:] = in_file_h5.root.scan_parameters[:]  # set table
            except tb.NoSuchNodeError:  # there is no scan parameter table, so create one
                read_out = in_file_h5.root.meta_data.shape[0]
                if parameter_table is None:  # final parameter_table does not exists, so create is
                    parameter_table = np.rec.fromarrays(arrayList, names=names, formats=formats)  # create recarray
                    parameter_table.resize(read_out, refcheck=False)
                    parameter_table[-read_out:] = np.rec.fromarrays(arrayList, names=names, formats=formats)
                else:  # final parameter table already exist, so append to existing
                    parameter_table.resize(parameter_table.shape[0] + read_out)  # fastest way to append, http://stackoverflow.com/questions/1730080/append-rows-to-a-numpy-record-array
                    parameter_table[-read_out:] = np.rec.fromarrays([l for l in parameters.values()], names=names, formats=formats)

    return parameter_table


def get_parameter_value_from_file_names(files, parameters=None, unique=False, sort=True):
    """
    Takes a list of files, searches for the parameter name in the file name and returns a ordered dict with the file name
    in the first dimension and the corresponding parameter value in the second.
    The file names can be sorted by the parameter value, otherwise the order is kept. If unique is true every parameter is unique and
    mapped to the file name that occurred last in the files list.

    Parameters
    ----------
    files : list of strings
    parameter : string or list of strings
    unique : bool
    sort : bool

    Returns
    -------
    collections.OrderedDict

    """
#     unique=False
    logging.debug('Get the parameter: ' + str(parameters) + ' values from the file names of ' + str(len(files)) + ' files')
    files_dict = collections.OrderedDict()
    if parameters is None:  # special case, no parameter defined
        return files_dict
    if isinstance(parameters, basestring):
        parameters = (parameters, )
    search_string = '_'.join(parameters)
    for _ in parameters:
        search_string += r'_(-?\d+)'
    result = {}
    for one_file in files:
        parameter_values = re.findall(search_string, one_file)
        if parameter_values:
            if isinstance(parameter_values[0], tuple):
                parameter_values = list(reduce(lambda t1, t2: t1 + t2, parameter_values))
            parameter_values = [[int(i), ] for i in parameter_values]  # convert string value to list with int
            files_dict[one_file] = dict(zip(parameters, parameter_values))
            if unique:  # reduce to the files with different scan parameters
                for key, value in files_dict.items():
                    if value not in result.values():
                        result[key] = value
            else:
                result[one_file] = files_dict[one_file]
    return collections.OrderedDict(sorted(result.iteritems(), key=itemgetter(1)) if sort else files_dict)  # with PEP 265 solution of sorting a dict by value


def get_data_file_names_from_scan_base(scan_base, filter_str=['_analyzed.h5', '_interpreted.h5', '_cut.h5', '_result.h5', '_hists.h5'], sort_by_time=True, meta_data_v2=True):
    """
    Generate a list of .h5 files which have a similar file name.

    Parameters
    ----------
    scan_base : list, string
        List of string or string of the scan base names. The scan_base will be used to search for files containing the string. The .h5 file extension will be added automatically.
    filter : list, string
        List of string or string which are used to filter the returned filenames. File names containing filter_str in the file name will not be returned. Use None to disable filter.
    sort_by_time : bool
        If True, return file name list sorted from oldest to newest. The time from meta table will be used to sort the files.
    meta_data_v2 : bool
        True for new (v2) meta data format, False for the old (v1) format.

    Returns
    -------
    data_files : list
        List of file names matching the obove conditions.
    """
    data_files = []
    if scan_base is None:
        return data_files
    if isinstance(scan_base, basestring):
        scan_base = [scan_base]
    for scan_base_str in scan_base:
        if '.h5' == os.path.splitext(scan_base_str)[1]:
            data_files.append(scan_base_str)
        else:
            data_files.extend(glob.glob(scan_base_str + '*.h5'))

    if filter_str:
        if isinstance(filter_str, basestring):
            filter_str = [filter_str]
        data_files = filter(lambda data_file: not any([(True if x in data_file else False) for x in filter_str]), data_files)
    if sort_by_time and len(data_files) > 1:
        f_list = {}
        for data_file in data_files:
            with tb.open_file(data_file, mode="r") as h5_file:
                try:
                    meta_data = h5_file.root.meta_data
                except NoSuchNodeError:
                    logging.warning("File %s is missing meta_data" % h5_file.filename)
                else:
                    try:
                        if meta_data_v2:
                            timestamp = meta_data[0]["timestamp_start"]
                        else:
                            timestamp = meta_data[0]["timestamp"]
                    except IndexError:
                        logging.info("File %s has empty meta_data" % h5_file.filename)
                    else:
                        f_list[data_file] = timestamp

        data_files = list(sorted(f_list, key=f_list.__getitem__, reverse=False))
    return data_files


def get_scan_parameter_names(scan_parameters):
    ''' Returns the scan parameter names of the scan_paraemeter table.

    Parameters
    ----------
    scan_parameters : numpy.array
        Can be None

    Returns
    -------
    list of strings
    '''
    return scan_parameters.dtype.names if scan_parameters is not None else None


def get_parameter_from_files(files, parameters=None, unique=False, sort=True):
    ''' Takes a list of files, searches for the parameter name in the file name and in the file.
    Returns a ordered dict with the file name in the first dimension and the corresponding parameter values in the second.
    If a scan parameter appears in the file name and in the file the first parameter setting has to be in the file name, otherwise a warning is shown.
    The file names can be sorted by the first parameter value of each file.

    Parameters
    ----------
    files : string, list of strings
    parameters : string, list of strings
    unique : boolean
        If set only one file per scan parameter value is used.
    sort : boolean

    Returns
    -------
    collections.OrderedDict

    '''
    logging.debug('Get the parameter ' + str(parameters) + ' values from ' + str(len(files)) + ' files')
    files_dict = collections.OrderedDict()
    if isinstance(files, basestring):
        files = (files, )
    if isinstance(parameters, basestring):
        parameters = (parameters, )
    parameter_values_from_file_names_dict = get_parameter_value_from_file_names(files, parameters, unique=unique, sort=sort)  # get the parameter from the file name
    for file_name in files:
        with tb.openFile(file_name, mode="r") as in_file_h5:  # open the actual file
            scan_parameter_values = collections.OrderedDict()
            try:
                scan_parameters = in_file_h5.root.scan_parameters[:]  # get the scan parameters from the scan parameter table
                if parameters is None:
                    parameters = get_scan_parameter_names(scan_parameters)
                for parameter in parameters:
                    try:
                        scan_parameter_values[parameter] = np.unique(scan_parameters[parameter]).tolist()  # different scan parameter values used
                    except ValueError:  # the scan parameter does not exists
                        pass
            except tb.NoSuchNodeError:  # scan parameter table does not exist
                try:
                    scan_parameters = get_scan_parameter(in_file_h5.root.meta_data[:])  # get the scan parameters from the meta data
                    if scan_parameters:
                        try:
                            scan_parameter_values = np.unique(scan_parameters[parameters]).tolist()  # different scan parameter values used
                        except ValueError:  # the scan parameter does not exists
                            pass
                except tb.NoSuchNodeError:  # meta data table does not exist
                    pass
            if not scan_parameter_values:  # if no scan parameter values could be set from file take the parameter found in the file name
                try:
                    scan_parameter_values = parameter_values_from_file_names_dict[file_name]
                except KeyError:  # no scan parameter found at all, neither in the file name nor in the file
                    scan_parameter_values = None
            else:  # use the parameter given in the file and cross check if it matches the file name parameter if these is given
                try:
                    for key, value in scan_parameter_values.items():
                        if value and value[0] != parameter_values_from_file_names_dict[file_name][key][0]:  # parameter value exists: check if the first value is the file name value
                            logging.warning('Parameter values in the file name and in the file differ. Take ' + str(key) + ' parameters ' + str(value) + ' found in %s.', file_name)
                except KeyError:  # parameter does not exists in the file name
                    pass
                except IndexError:
                    raise IncompleteInputError('Something wrong check!')
            if unique and scan_parameter_values is not None:
                existing = False
                for parameter in scan_parameter_values:  # loop to determine if any value of any scan parameter exists already
                    all_par_values = [values[parameter] for values in files_dict.values()]
                    if any(x in [scan_parameter_values[parameter]] for x in all_par_values):
                        existing = True
                        break
                if not existing:
                    files_dict[file_name] = scan_parameter_values
                else:
                    logging.warning('Scan parameter value(s) from %s exists already, do not add to result', file_name)
            else:
                files_dict[file_name] = scan_parameter_values
    return collections.OrderedDict(sorted(files_dict.iteritems(), key=itemgetter(1)) if sort else files_dict)


def check_parameter_similarity(files_dict):
    """
    Checks if the parameter names of all files are similar. Takes the dictionary from get_parameter_from_files output as input.

    """
    try:
        parameter_names = files_dict.itervalues().next().keys()  # get the parameter names of the first file, to check if these are the same in the other files
    except AttributeError:  # if there is no parameter at all
        if any(i is not None for i in files_dict.itervalues()):  # check if there is also no parameter for the other files
            return False
        else:
            return True
    if any(parameter_names != i.keys() for i in files_dict.itervalues()):
        return False
    return True


def combine_meta_data(files_dict, meta_data_v2=True):
    """
    Takes the dict of hdf5 files and combines their meta data tables into one new numpy record array.

    Parameters
    ----------
    meta_data_v2 : bool
        True for new (v2) meta data format, False for the old (v1) format.
    """
    if len(files_dict) > 10:
        logging.info("Combine the meta data from %d files", len(files_dict))
    # determine total length needed for the new combined array, thats the fastest way to combine arrays
    total_length = 0  # the total length of the new table
    for file_name in files_dict.iterkeys():
        with tb.openFile(file_name, mode="r") as in_file_h5:  # open the actual file
            total_length += in_file_h5.root.meta_data.shape[0]

    if meta_data_v2:
        meta_data_combined = np.empty((total_length, ), dtype=[
            ('index_start', np.uint32),
            ('index_stop', np.uint32),
            ('data_length', np.uint32),
            ('timestamp_start', np.float64),
            ('timestamp_stop', np.float64),
            ('error', np.uint32)])
    else:
        meta_data_combined = np.empty((total_length, ), dtype=[
            ('start_index', np.uint32),
            ('stop_index', np.uint32),
            ('length', np.uint32),
            ('timestamp', np.float64),
            ('error', np.uint32)])

    if len(files_dict) > 10:
        progress_bar = progressbar.ProgressBar(widgets=['', progressbar.Percentage(), ' ', progressbar.Bar(marker='*', left='|', right='|'), ' ', ETA()], maxval=total_length, term_width=80)
        progress_bar.start()

    index = 0

    # fill actual result array
    for file_name in files_dict.iterkeys():
        with tb.openFile(file_name, mode="r") as in_file_h5:  # open the actual file
            array_length = in_file_h5.root.meta_data.shape[0]
            meta_data_combined[index:index + array_length] = in_file_h5.root.meta_data[:]
            index += array_length
            if len(files_dict) > 10:
                progress_bar.update(index)
    if len(files_dict) > 10:
        progress_bar.finish()
    return meta_data_combined


def smooth_differentiation(x, y, weigths=None, order=5, smoothness=3, derivation=1):
    '''Returns the dy/dx(x) with the fit and differentiation of a spline curve

    Parameters
    ----------
    x : array like
    y : array like

    Returns
    -------
    dy/dx : array like
    '''
    if (len(x) != len(y)):
        raise ValueError("x, y must have the same length")
    f = splrep(x, y, w=weigths, k=order, s=smoothness)  # spline function
    return splev(x, f, der=derivation)


def reduce_sorted_to_intersect(ar1, ar2):
    """
    Takes two sorted arrays and return the intersection ar1 in ar2, ar2 in ar1.

    Parameters
    ----------
    ar1 : (M,) array_like
        Input array.
    ar2 : array_like
         Input array.

    Returns
    -------
    ar1, ar1 : ndarray, ndarray
        The intersection values.

    """
    # Ravel both arrays, behavior for the first array could be different
    ar1 = np.asarray(ar1).ravel()
    ar2 = np.asarray(ar2).ravel()

    # get min max values of the arrays
    ar1_biggest_value = ar1[-1]
    ar1_smallest_value = ar1[0]
    ar2_biggest_value = ar2[-1]
    ar2_smallest_value = ar2[0]

    if ar1_biggest_value < ar2_smallest_value or ar1_smallest_value > ar2_biggest_value:  # special case, no intersection at all
        return ar1[0:0], ar2[0:0]

    # get min/max indices with values that are also in the other array
    min_index_ar1 = np.argmin(ar1 < ar2_smallest_value)
    max_index_ar1 = np.argmax(ar1 > ar2_biggest_value)
    min_index_ar2 = np.argmin(ar2 < ar1_smallest_value)
    max_index_ar2 = np.argmax(ar2 > ar1_biggest_value)

    if min_index_ar1 < 0:
        min_index_ar1 = 0
    if min_index_ar2 < 0:
        min_index_ar2 = 0
    if max_index_ar1 == 0 or max_index_ar1 > ar1.shape[0]:
        max_index_ar1 = ar1.shape[0]
    if max_index_ar2 == 0 or max_index_ar2 > ar2.shape[0]:
        max_index_ar2 = ar2.shape[0]

    # reduce the data
    return ar1[min_index_ar1:max_index_ar1], ar2[min_index_ar2:max_index_ar2]


def get_not_unique_values(array):
    '''Returns the values that appear at least twice in array.

    Parameters
    ----------
    array : array like

    Returns
    -------
    numpy.array
    '''
    s = np.sort(array, axis=None)
    s = s[s[1:] == s[:-1]]
    return np.unique(s)


def get_meta_data_index_at_scan_parameter(meta_data_array, scan_parameter_name):
    '''Takes the analyzed meta_data table and returns the indices where the scan parameter changes

    Parameters
    ----------
    meta_data_array : numpy.recordarray
    scan_parameter_name : string

    Returns
    -------
    numpy.ndarray:
        first dimension: scan parameter value
        second dimension: index where scan parameter value was used first
    '''
    scan_parameter_values = meta_data_array[scan_parameter_name]
    diff = np.concatenate(([1], np.diff(scan_parameter_values)))
    idx = np.concatenate((np.where(diff)[0], [len(scan_parameter_values)]))
    index = np.empty(len(idx) - 1, dtype={'names': [scan_parameter_name, 'index'], 'formats': ['u4', 'u4']})
    index[scan_parameter_name] = scan_parameter_values[idx[:-1]]
    index['index'] = idx[:-1]
    return index


def get_meta_data_at_scan_parameter(meta_data_array, scan_parameter_name):
    '''Takes the analyzed meta_data table and returns the entries where the scan parameter changes

    Parameters
    ----------
    meta_data_array : numpy.recordarray
    scan_parameter_name : string

    Returns
    -------
    numpy.ndarray:
        reduced meta_data_array
    '''
    return meta_data_array[get_meta_data_index_at_scan_parameter(meta_data_array, scan_parameter_name)['index']]


def select_hits(hits_array, condition=None):
    '''Selects the hits with condition.
    E.g.: condition = 'rel_BCID == 7 & event_number < 1000'

    Parameters
    ----------
    hits_array : numpy.array
    condition : string
        A condition that is applied to the hits in numexpr. Only if the expression evaluates to True the hit is taken.

    Returns
    -------
    numpy.array
        hit array with the selceted hits
    '''
    if condition is None:
        return hits_array

    for variable in set(re.findall(r'[a-zA-Z_]+', condition)):
        exec(variable + ' = hits_array[\'' + variable + '\']')

    return hits_array[ne.evaluate(condition)]


def get_hits_in_events(hits_array, events, assume_sorted=True, condition=None):
    '''Selects the hits that occurred in events and optional selection criterion.
        If a event range can be defined use the get_data_in_event_range function. It is much faster.

    Parameters
    ----------
    hits_array : numpy.array
    events : array
    assume_sorted : bool
        Is true if the events to select are sorted from low to high value. Increases speed by 35%.
    condition : string
        A condition that is applied to the hits in numexpr. Only if the expression evaluates to True the hit is taken.

    Returns
    -------
    numpy.array
        hit array with the hits in events.
    '''

    logging.debug("Calculate hits that exists in the given %d events." % len(events))
    if assume_sorted:
        events, _ = reduce_sorted_to_intersect(events, hits_array['event_number'])  # reduce the event number range to the max min event number of the given hits to save time
        if events.shape[0] == 0:  # if there is not a single selected hit
            return hits_array[0:0]
    try:
        if assume_sorted:
            selection = analysis_functions.in1d_events(hits_array['event_number'], events)
        else:
            logging.warning('Events are usually sorted. Are you sure you want this?')
            selection = np.in1d(hits_array['event_number'], events)
        if condition is None:
            hits_in_events = hits_array[selection]
        else:
            # bad hack to be able to use numexpr
            for variable in set(re.findall(r'[a-zA-Z_]+', condition)):
                exec(variable + ' = hits_array[\'' + variable + '\']')

            hits_in_events = hits_array[ne.evaluate(condition + ' & selection')]
    except MemoryError:
        logging.error('There are too many hits to do in RAM operations. Consider decreasing chunk size and use the write_hits_in_events function instead.')
        raise MemoryError
    return hits_in_events


def get_hits_of_scan_parameter(input_file_hits, scan_parameters=None, try_speedup=False, chunk_size=10000000):
    '''Takes the hit table of a hdf5 file and returns hits in chunks for each unique combination of scan_parameters.
    Yields the hits in chunks, since they usually do not fit into memory.

    Parameters
    ----------
    input_file_hits : pytable hdf5 file
        Has to include a hits node
    scan_parameters : iterable with strings
    try_speedup : bool
        If true a speed up by searching for the event numbers in the data is done. If the event numbers are not in the data
        this slows down the search.
    chunk_size : int
        How many rows of data are read into ram.

    Returns
    -------
    Yields tuple, numpy.array
        Actual scan parameter tuple, hit array with the hits of a chunk of the given scan parameter tuple
    '''

    with tb.openFile(input_file_hits, mode="r+") as in_file_h5:
        hit_table = in_file_h5.root.Hits
        meta_data = in_file_h5.root.meta_data[:]
        meta_data_table_at_scan_parameter = get_unique_scan_parameter_combinations(meta_data, scan_parameters=scan_parameters)
        parameter_values = get_scan_parameters_table_from_meta_data(meta_data_table_at_scan_parameter, scan_parameters)
        event_number_ranges = get_ranges_from_array(meta_data_table_at_scan_parameter['event_number'])  # get the event number ranges for the different scan parameter settings
        index_event_number(hit_table)  # create a event_numer index to select the hits by their event number fast, no needed but important for speed up
#
        # variables for read speed up
        index = 0  # index where to start the read out of the hit table, 0 at the beginning, increased during looping
        best_chunk_size = chunk_size  # number of hits to copy to RAM during looping, the optimal chunk size is determined during looping

        # loop over the selected events
        for parameter_index, (start_event_number, stop_event_number) in enumerate(event_number_ranges):
            logging.debug('Read hits for ' + str(scan_parameters) + ' = ' + str(parameter_values[parameter_index]))

            readout_hit_len = 0  # variable to calculate a optimal chunk size value from the number of hits for speed up
            # loop over the hits in the actual selected events with optimizations: determine best chunk size, start word index given
            for hits, index in data_aligned_at_events(hit_table, start_event_number=start_event_number, stop_event_number=stop_event_number, start_index=index, try_speedup=try_speedup, chunk_size=best_chunk_size):
                yield parameter_values[parameter_index], hits
                readout_hit_len += hits.shape[0]
            best_chunk_size = int(1.5 * readout_hit_len) if int(1.05 * readout_hit_len) < chunk_size and int(1.05 * readout_hit_len) > 1e3 else chunk_size  # to increase the readout speed, estimated the number of hits for one read instruction


def get_data_in_event_range(array, event_start=None, event_stop=None, assume_sorted=True):
    '''Selects the data (rows of a table) that occurred in the given event range [event_start, event_stop[

    Parameters
    ----------
    array : numpy.array
    event_start : int, None
    event_stop : int, None
    assume_sorted : bool
        Set to true if the hits are sorted by the event_number. Increases speed.

    Returns
    -------
    numpy.array
        hit array with the hits in the event range.
    '''
    logging.debug("Calculate data of the the given event range [" + str(event_start) + ", " + str(event_stop) + "[")
    event_number = array['event_number']
    if assume_sorted:
        data_event_start = event_number[0]
        data_event_stop = event_number[-1]
        if (event_start is not None and event_stop is not None) and (data_event_stop < event_start or data_event_start > event_stop or event_start == event_stop):  # special case, no intersection at all
            return array[0:0]

        # get min/max indices with values that are also in the other array
        if event_start is None:
            min_index_data = 0
        else:
            min_index_data = np.argmin(event_number < event_start)

        if event_stop is None:
            max_index_data = event_number.shape[0]
        else:
            max_index_data = np.argmax(event_number >= event_stop)

        if min_index_data < 0:
            min_index_data = 0
        if max_index_data == 0 or max_index_data > event_number.shape[0]:
            max_index_data = event_number.shape[0]
        return array[min_index_data:max_index_data]
    else:
        return array[ne.evaluate('event_number >= event_start & event_number < event_stop')]


def write_hits_in_events(hit_table_in, hit_table_out, events, start_hit_word=0, chunk_size=5000000, condition=None):
    '''Selects the hits that occurred in events and writes them to a pytable. This function reduces the in RAM operations and has to be
    used if the get_hits_in_events function raises a memory error. Also a condition can be set to select hits.

    Parameters
    ----------
    hit_table_in : pytable.table
    hit_table_out : pytable.table
        functions need to be able to write to hit_table_out
    events : array like
        defines the events to be written from hit_table_in to hit_table_out. They do not have to exists at all.
    start_hit_word: int
        Index of the first hit word to be analyzed. Used for speed up.
    chunk_size : int
        defines how many hits are analyzed in RAM. Bigger numbers increase the speed, too big numbers let the program crash with a memory error.
    condition : string
        A condition that is applied to the hits in numexpr style. Only if the expression evaluates to True the hit is taken.

    Returns
    -------
    start_hit_word: int
        Index of the last hit word analyzed. Used to speed up the next call of write_hits_in_events.
    '''
    if len(events) > 0:  # needed to avoid crash
        min_event = np.amin(events)
        max_event = np.amax(events)
        logging.debug("Write hits from hit number >= %d that exists in the selected %d events with %d <= event number <= %d into a new hit table." % (start_hit_word, len(events), min_event, max_event))
        table_size = hit_table_in.shape[0]
        iHit = 0
        for iHit in range(start_hit_word, table_size, chunk_size):
            hits = hit_table_in.read(iHit, iHit + chunk_size)
            last_event_number = hits[-1]['event_number']
            hit_table_out.append(get_hits_in_events(hits, events=events, condition=condition))
            if last_event_number > max_event:  # speed up, use the fact that the hits are sorted by event_number
                return iHit
    return start_hit_word


def write_hits_in_event_range(hit_table_in, hit_table_out, event_start=None, event_stop=None, start_hit_word=0, chunk_size=5000000, condition=None):
    '''Selects the hits that occurred in given event range [event_start, event_stop[ and write them to a pytable. This function reduces the in RAM
       operations and has to be used if the get_data_in_event_range function raises a memory error. Also a condition can be set to select hits.

    Parameters
    ----------
    hit_table_in : pytable.table
    hit_table_out : pytable.table
        functions need to be able to write to hit_table_out
    event_start, event_stop : int, None
        start/stop event numbers. Stop event number is excluded. If None start/stop is set automatically.
    chunk_size : int
        defines how many hits are analyzed in RAM. Bigger numbers increase the speed, too big numbers let the program crash with a memory error.
    condition : string
        A condition that is applied to the hits in numexpr style. Only if the expression evaluates to True the hit is taken.
    Returns
    -------
    start_hit_word: int
        Index of the last hit word analyzed. Used to speed up the next call of write_hits_in_events.
    '''

    logging.debug('Write hits that exists in the given event range from + ' + str(event_start) + ' to ' + str(event_stop) + ' into a new hit table')
    table_size = hit_table_in.shape[0]
    for iHit in range(0, table_size, chunk_size):
        hits = hit_table_in.read(iHit, iHit + chunk_size)
        last_event_number = hits[-1]['event_number']
        selected_hits = get_data_in_event_range(hits, event_start=event_start, event_stop=event_stop)
        if condition is not None:
            # bad hack to be able to use numexpr
            for variable in set(re.findall(r'[a-zA-Z_]+', condition)):
                exec(variable + ' = hits[\'' + variable + '\']')
            selected_hits = selected_hits[ne.evaluate(condition)]
        hit_table_out.append(selected_hits)
        if last_event_number > event_stop:  # speed up, use the fact that the hits are sorted by event_number
            return iHit + chunk_size
    return start_hit_word


def get_events_with_n_cluster(event_number, condition='n_cluster==1'):
    '''Selects the events with a certain number of cluster.

    Parameters
    ----------
    event_number : numpy.array

    Returns
    -------
    numpy.array
    '''

    logging.debug("Calculate events with clusters where " + condition)
    n_cluster_in_events = get_n_cluster_in_events(event_number)
    n_cluster = n_cluster_in_events[:, 1]
#    return np.take(n_cluster_in_events, ne.evaluate(condition), axis=0)  # does not return 1d, bug?
    return n_cluster_in_events[ne.evaluate(condition), 0]


def get_events_with_cluster_size(event_number, cluster_size, condition='cluster_size==1'):
    '''Selects the events with cluster of a given cluster size.

    Parameters
    ----------
    event_number : numpy.array
    cluster_size : numpy.array
    condition : string

    Returns
    -------
    numpy.array
    '''

    logging.debug("Calculate events with clusters with " + condition)
    return np.unique(event_number[ne.evaluate(condition)])


def get_events_with_error_code(event_number, event_status, select_mask=0b1111111111111111, condition=0b0000000000000000):
    '''Selects the events with a certain error code.

    Parameters
    ----------
    event_number : numpy.array
    event_status : numpy.array
    select_mask : int
        The mask that selects the event error code to check.
    condition : int
        The value the selected event error code should have.

    Returns
    -------
    numpy.array
    '''

    logging.debug("Calculate events with certain error code")
    return np.unique(event_number[event_status & select_mask == condition])


def get_scan_parameter(meta_data_array, unique=True):
    '''Takes the numpy meta data array and returns the different scan parameter settings and the name aligned in a dictionary

    Parameters
    ----------
    meta_data_array : numpy.ndarray
    unique: boolean
        If true only unique values for each scan parameter are returned

    Returns
    -------
    python.dict{string, numpy.Histogram}:
        A dictionary with the scan parameter name/values pairs
    '''

    try:
        last_not_parameter_column = meta_data_array.dtype.names.index('error_code')  # for interpreted meta_data
    except ValueError:
        last_not_parameter_column = meta_data_array.dtype.names.index('error')  # for raw data file meta_data
    if last_not_parameter_column == len(meta_data_array.dtype.names) - 1:  # no meta_data found
        return
    scan_parameters = collections.OrderedDict()
    for scan_par_name in meta_data_array.dtype.names[4:]:  # scan parameters are in columns 5 (= index 4) and above
        scan_parameters[scan_par_name] = np.unique(meta_data_array[scan_par_name]) if unique else meta_data_array[scan_par_name]
    return scan_parameters


def get_scan_parameters_table_from_meta_data(meta_data_array, scan_parameters=None):
    '''Takes the meta data array and returns the scan parameter values as a view of a numpy array only containing the parameter data .
    Parameters
    ----------
    meta_data_array : numpy.ndarray
        The array with the scan parameters.
    scan_parameters : list of strings
        The name of the scan parameters to take. If none all are used.

    Returns
    -------
    numpy.Histogram
    '''

    if scan_parameters is None:
        try:
            last_not_parameter_column = meta_data_array.dtype.names.index('error_code')  # for interpreted meta_data
        except ValueError:
            return
        if last_not_parameter_column == len(meta_data_array.dtype.names) - 1:  # no meta_data found
            return
        # http://stackoverflow.com/questions/15182381/how-to-return-a-view-of-several-columns-in-numpy-structured-array
        scan_par_data = {name: meta_data_array.dtype.fields[name] for name in meta_data_array.dtype.names[last_not_parameter_column + 1:]}
    else:
        scan_par_data = collections.OrderedDict()
        for name in scan_parameters:
            scan_par_data[name] = meta_data_array.dtype.fields[name]

    return np.ndarray(meta_data_array.shape, np.dtype(scan_par_data), meta_data_array, 0, meta_data_array.strides)


def get_scan_parameters_index(scan_parameter):
    '''Takes the scan parameter array and creates a scan parameter index labeling the unique scan parameter combinations.
    Parameters
    ----------
    scan_parameter : numpy.ndarray
        The table with the scan parameters.

    Returns
    -------
    numpy.Histogram
    '''
    _, index = np.unique(scan_parameter, return_index=True)
    index = np.sort(index)
    values = np.array(range(0, len(index)), dtype='i4')
    index = np.append(index, len(scan_parameter))
    counts = np.diff(index)
    return np.repeat(values, counts)


def get_unique_scan_parameter_combinations(meta_data_array, scan_parameters=None, scan_parameter_columns_only=False):
    '''Takes the numpy meta data array and returns the first rows with unique combinations of different scan parameter values for selected scan parameters.
        If selected columns only is true, the returned histogram only contains the selected columns.

    Parameters
    ----------
    meta_data_array : numpy.ndarray
    scan_parameters : list of string, None
        Scan parameter names taken. If None all are used.
    selected_columns_only : bool

    Returns
    -------
    numpy.Histogram
    '''

    try:
        last_not_parameter_column = meta_data_array.dtype.names.index('error_code')  # for interpreted meta_data
    except ValueError:
        last_not_parameter_column = meta_data_array.dtype.names.index('error')  # for raw data file meta_data
    if last_not_parameter_column == len(meta_data_array.dtype.names) - 1:  # no meta_data found
        return
    if scan_parameters is None:
        return unique_row(meta_data_array, use_columns=range(4, len(meta_data_array.dtype.names)), selected_columns_only=scan_parameter_columns_only)
    else:
        use_columns = []
        for scan_parameter in scan_parameters:
            try:
                use_columns.append(meta_data_array.dtype.names.index(scan_parameter))
            except ValueError:
                logging.error('No scan parameter ' + scan_parameter + ' found')
                raise RuntimeError('Scan parameter not found')
        return unique_row(meta_data_array, use_columns=use_columns, selected_columns_only=scan_parameter_columns_only)


def index_event_number(table_with_event_numer):
    if not table_with_event_numer.cols.event_number.is_indexed:  # index event_number column to speed up everything
        logging.info('Create event_number index, this takes some time')
        table_with_event_numer.cols.event_number.create_csindex(filters=tb.Filters(complib='blosc', complevel=5, fletcher32=False))  # this takes time (1 min. ~ 150. Mio entries) but immediately pays off
    else:
        logging.debug('Event_number index exists already, omit creation')


<<<<<<< HEAD
def data_aligned_at_events(table, start_event_number=None, stop_event_number=None, start_index=None, stop_index=None, chunk_size=10000000, try_speedup=False, first_event_aligned=True, fail_on_missing_events=True):
    '''Takes the table with a event_number column and returns chunks with the size up to chunk_size. The chunks are chosen in a way that the events are not splitted.
    Additional parameters can be set to increase the readout speed. Events between a certain range can be selected.
    Also the start and the stop indices limiting the table size can be specified to improve performance.
    The event_number column must be sorted.
    In case of try_speedup is True, it is important to create an index of event_number column with pytables before using this function. Otherwise the queries are slowed down.
=======
def data_aligned_at_events(table, start_event_number=None, stop_event_number=None, start=None, stop=None, try_speedup=False, chunk_size=10000000):
    '''Takes the table with a event_number column and returns chunks with the size up to chunk_size. The chunks are chosen in a way that the events are not splitted. Additional
    parameters can be set to increase the readout speed. If only events between a certain event range are used one can specify this. Also the start and the
    stop indices for the reading of the table can be specified for speed up.
    It is important to index the event_number with pytables before using this function, otherwise the queries are very slow.
>>>>>>> af517ea4

    Parameters
    ----------
    table : pytables.table
        The data.
    start_event_number : int
        The retruned data contains events with event number >= start_event_number. If None, no limit is set.
    stop_event_number : int
        The retruned data contains events with event number < stop_event_number. If None, no limit is set.
    start_index : int
        Start index of data. If None, no limit is set.
    stop_index : int
        Stop index of data. If None, no limit is set.
    chunk_size : int
        Maximum chunk size per read.
    try_speedup : bool
        If True, try to reduce the index range to read by searching for the indices of start and stop event number. If these event numbers are usually
        not in the data this speedup can even slow down the function!
    
    The following parameters are not used when try_speedup is True:
    
    first_event_aligned : bool
        If True, assuming that the first event is aligned to the data chunk and will be added. If False, the lowest event number of the first chunk will not be read out.
    fail_on_missing_events : bool
        If True, an error is given when start_event_number or stop_event_number is not part of the data.

    Returns
    -------
    Iterator of tuples
        Data of the actual data chunk and start index for the next chunk.
    
    Example
    -------
    start_index = 0
    for scan_parameter in scan_parameter_range:
        start_event_number, stop_event_number = event_select_function(scan_parameter)
        for data, start_index in data_aligned_at_events(table, start_event_number=start_event_number, stop_event_number=stop_event_number, start_index=start_index):
            do_something(data)

    for data, index in data_aligned_at_events(table):
        do_something(data)
    '''
    # initialize variables
    start_index_known = False
    stop_index_known = False
    start_index = 0 if start_index is None else start_index
    stop_index = table.nrows if stop_index is None else stop_index
    if stop_index < start_index:
        raise InvalidInputError('Invalid start/stop index')
    table_max_rows = table.nrows
    if stop_event_number is not None and start_event_number is not None and stop_event_number < start_event_number:
        raise InvalidInputError('Invalid start/stop event number')

    # set start stop indices from the event numbers for fast read if possible; not possible if the given event number does not exist in the data stream
    if try_speedup and table.colindexed["event_number"]:
        if start_event_number is not None:
            start_condition = 'event_number==' + str(start_event_number)
            start_indeces = table.get_where_list(start_condition, start=start_index, stop=stop_index)
            if start_indeces.shape[0] != 0:  # set start index if possible
                start_index = start_indeces[0]
                start_index_known = True

        if stop_event_number is not None:
<<<<<<< HEAD
            condition_2 = 'event_number==' + str(stop_event_number)
            stop_indices = table.get_where_list(condition_2, start=start_index, stop=stop_index)
            if stop_indices.shape[0] != 0:  # set the stop index if possible, stop index is excluded
                stop_index = stop_indices[0]
=======
            stop_condition = 'event_number==' + str(stop_event_number)
            stop_indeces = table.get_where_list(stop_condition, start=start_index, stop=stop_index)
            if stop_indeces.shape[0] != 0:  # set the stop index if possible, stop index is excluded
                stop_index = stop_indeces[0]
>>>>>>> af517ea4
                stop_index_known = True

    if start_index_known and stop_index_known and start_index + chunk_size >= stop_index:  # special case, one read is enough, data not bigger than one chunk and the indices are known
        yield table.read(start=start_index, stop=stop_index), stop_index
    else:  # read data in chunks, chunks do not divide events, abort if stop_event_number is reached

        # search for begin
        current_start_index = start_index
        if start_event_number is not None:
            while current_start_index < stop_index:
                current_stop_index = min(current_start_index + chunk_size, stop_index)
                array_chunk = table.read(start=current_start_index, stop=current_stop_index)  # stop index is exclusive, so add 1
                last_event_in_chunk = array_chunk["event_number"][-1]

                if last_event_in_chunk < start_event_number:
                    current_start_index = current_start_index + chunk_size  # not there yet, continue to next read (assuming sorted events)
                else:
                    first_event_in_chunk = array_chunk["event_number"][0]
#                     if stop_event_number is not None and first_event_in_chunk >= stop_event_number and start_index != 0 and start_index == current_start_index:
#                         raise InvalidInputError('The stop event %d is missing. Change stop_event_number.' % stop_event_number)
                    if array_chunk.shape[0] == chunk_size and first_event_in_chunk == last_event_in_chunk:
                        raise InvalidInputError('Chunk size too small. Increase chunk size to fit full event.')

                    if not first_event_aligned and first_event_in_chunk == start_event_number and start_index != 0 and start_index == current_start_index:  # first event in first chunk not aligned at index 0, so take next event
                        if fail_on_missing_events:
                            raise InvalidInputError('The start event %d is missing. Change start_event_number.' % start_event_number)
                        chunk_start_index = np.searchsorted(array_chunk["event_number"], start_event_number + 1, side='left')
                    elif fail_on_missing_events and first_event_in_chunk > start_event_number and start_index == current_start_index:
                        raise InvalidInputError('The start event %d is missing. Change start_event_number.' % start_event_number)
                    elif first_event_aligned and first_event_in_chunk == start_event_number and start_index == current_start_index:
                        chunk_start_index = 0
                    else:
                        chunk_start_index = np.searchsorted(array_chunk["event_number"], start_event_number, side='left')
                        if fail_on_missing_events and array_chunk["event_number"][chunk_start_index] != start_event_number and start_index == current_start_index:
                            raise InvalidInputError('The start event %d is missing. Change start_event_number.' % start_event_number)
#                     if fail_on_missing_events and ((start_index == current_start_index and chunk_start_index == 0 and start_index != 0 and not first_event_aligned) or array_chunk["event_number"][chunk_start_index] != start_event_number):
#                         raise InvalidInputError('The start event %d is missing. Change start_event_number.' % start_event_number)
                    current_start_index = current_start_index + chunk_start_index  # calculate index for next loop
                    break
        elif not first_event_aligned and start_index != 0:
            while current_start_index < stop_index:
                current_stop_index = min(current_start_index + chunk_size, stop_index)
                array_chunk = table.read(start=current_start_index, stop=current_stop_index)  # stop index is exclusive, so add 1
                first_event_in_chunk = array_chunk["event_number"][0]
                last_event_in_chunk = array_chunk["event_number"][-1]

                if array_chunk.shape[0] == chunk_size and first_event_in_chunk == last_event_in_chunk:
                    raise InvalidInputError('Chunk size too small. Increase chunk size to fit full event.')

                chunk_start_index = np.searchsorted(array_chunk["event_number"], first_event_in_chunk + 1, side='left')
                current_start_index = current_start_index + chunk_start_index
                if not first_event_in_chunk == last_event_in_chunk:
                    break

        # data loop
        while current_start_index < stop_index:
            current_stop_index = min(current_start_index + chunk_size, stop_index)
            array_chunk = table.read(start=current_start_index, stop=current_stop_index)  # stop index is exclusive, so add 1
            first_event_in_chunk = array_chunk["event_number"][0]
            last_event_in_chunk = array_chunk["event_number"][-1]

            chunk_start_index = 0

            if stop_event_number is not None:
                if last_event_in_chunk >= stop_event_number:
                    chunk_stop_index = np.searchsorted(array_chunk["event_number"], stop_event_number, side='left')
                else:
                    chunk_stop_index = np.searchsorted(array_chunk["event_number"], last_event_in_chunk, side='left')
            else:
                if current_stop_index == table_max_rows:
                    chunk_stop_index = array_chunk.shape[0]
                else:
                    chunk_stop_index = np.searchsorted(array_chunk["event_number"], last_event_in_chunk, side='left')

            nrows = chunk_stop_index - chunk_start_index
            if nrows == 0:
                if array_chunk.shape[0] == chunk_size and first_event_in_chunk == last_event_in_chunk:
                    raise InvalidInputError('Chunk size too small to fit event. Data corruption possible. Increase chunk size to read full event.')
                elif chunk_start_index == 0:  # not increasing current_start_index
                    return
                elif stop_event_number is not None and last_event_in_chunk >= stop_event_number:
                    return
            else:
                yield array_chunk[chunk_start_index:chunk_stop_index], current_start_index + nrows + chunk_start_index

#             if (start_event_number is not None or stop_event_number is not None) and (last_event_in_chunk > stop_event_number or first_event_in_chunk < start_event_number):  # too many events read, get only the selected ones if specified
#                 selected_rows = get_data_in_event_range(array_chunk[0:nrows], event_start=start_event_number, event_stop=stop_event_number, assume_sorted=True)
#                 if len(selected_rows) != 0:  # only return non empty data
#                     yield selected_rows, current_start_index + len(selected_rows)
#             else:
#                 yield array_chunk[0:nrows], current_start_index + nrows  # no events specified or selected event range is larger than read chunk, thus return the whole chunk minus the little part for event alignment
#             if stop_event_number is not None and last_event_in_chunk > stop_event_number:  # events are sorted, thus stop here to save time
#                 return
            current_start_index = current_start_index + nrows + chunk_start_index  # events fully read, increase start index and continue reading

#         if stop_event_number is not None and last_event_in_chunk < stop_event_number:
#             raise InvalidInputError('The event %d is missing. Change stop_event_number.' % start_event_number)


def select_good_pixel_region(hits, col_span, row_span, min_cut_threshold=0.2, max_cut_threshold=2.0):
    '''Takes the hit array and masks all pixels with a certain occupancy.

    Parameters
    ----------
    hits : array like
        If dim > 2 the additional dimensions are summed up.
    min_cut_threshold : float
        A number to specify the minimum threshold, which pixel to take. Pixels are masked if
        occupancy < min_cut_threshold * np.ma.median(occupancy)
        0 means that no pixels are masked
    max_cut_threshold : float
        A number to specify the maximum threshold, which pixel to take. Pixels are masked if
        occupancy > max_cut_threshold * np.ma.median(occupancy)
        Can be set to None that no pixels are masked by max_cut_threshold

    Returns
    -------
    numpy.ma.array, shape=(80,336)
        The hits array with masked pixels.
    '''
    hits = np.sum(hits, axis=(-1)).astype('u8')
    mask = np.ones(shape=(80, 336), dtype=np.uint8)

    mask[min(col_span):max(col_span) + 1, min(row_span):max(row_span) + 1] = 0

    ma = np.ma.masked_where(mask, hits)
    if max_cut_threshold is not None:
        return np.ma.masked_where(np.logical_or(ma < min_cut_threshold * np.ma.median(ma), ma > max_cut_threshold * np.ma.median(ma)), ma)
    else:
        return np.ma.masked_where(ma < min_cut_threshold * np.ma.median(ma), ma)


def get_hit_rate_correction(gdacs, calibration_gdacs, cluster_size_histogram):
    '''Calculates a correction factor for single hit clusters at the given GDACs from the cluster_size_histogram via cubic interpolation.

    Parameters
    ----------
    gdacs : array like
        The GDAC settings where the threshold should be determined from the calibration
    calibration_gdacs : array like
        GDAC settings used during the source scan for the cluster size calibration.
    cluster_size_histogram : numpy.array, shape=(80,336,# of GDACs during calibration)
        The calibration array

    Returns
    -------
    numpy.array, shape=(80,336,# of GDACs during calibration)
        The threshold values for each pixel at gdacs.
    '''
    logging.info('Calculate the correction factor for the single hit cluster rate at %d given GDAC settings', len(gdacs))
    if len(calibration_gdacs) != cluster_size_histogram.shape[0]:
        raise ValueError('Length of the provided pixel GDACs does not match the dimension of the cluster size array')
    hist_sum = np.sum(cluster_size_histogram, axis=1)
    hist_rel = cluster_size_histogram / hist_sum[:, np.newaxis].astype('f4') * 100.
    maximum_rate = np.amax(hist_rel[:, 1])
    correction_factor = maximum_rate / hist_rel[:, 1]
    # sort arrays since interpolate does not work otherwise
    calibration_gdacs_sorted = np.array(calibration_gdacs)
    correction_factor_sorted = correction_factor[np.argsort(calibration_gdacs_sorted)]
    calibration_gdacs_sorted = np.sort(calibration_gdacs_sorted)
    interpolation = interp1d(calibration_gdacs_sorted.tolist(), correction_factor_sorted.tolist(), kind='cubic', bounds_error=True)
    return interpolation(gdacs)


def get_mean_threshold_from_calibration(gdac, mean_threshold_calibration):
    '''Calculates the mean threshold from the threshold calibration at the given gdac settings. If the given gdac value was not used during caluibration
    the value is determined by interpolation.

    Parameters
    ----------
    gdacs : array like
        The GDAC settings where the threshold should be determined from the calibration
    mean_threshold_calibration : pytable
        The table created during the calibration scan.

    Returns
    -------
    numpy.array, shape=(len(gdac), )
        The mean threshold values at each value in gdacs.
    '''
    interpolation = interp1d(mean_threshold_calibration['parameter_value'], mean_threshold_calibration['mean_threshold'], kind='slinear', bounds_error=True)
    return interpolation(gdac)


def get_pixel_thresholds_from_calibration_array(gdacs, calibration_gdacs, threshold_calibration_array, bounds_error=True):
    '''Calculates the threshold for all pixels in threshold_calibration_array at the given GDAC settings via linear interpolation. The GDAC settings used during calibration have to be given.

    Parameters
    ----------
    gdacs : array like
        The GDAC settings where the threshold should be determined from the calibration
    calibration_gdacs : array like
        GDAC settings used during calibration, needed to translate the index of the calibration array to a value.
    threshold_calibration_array : numpy.array, shape=(80,336,# of GDACs during calibration)
        The calibration array

    Returns
    -------
    numpy.array, shape=(80,336,# gdacs given)
        The threshold values for each pixel at gdacs.
    '''
    if len(calibration_gdacs) != threshold_calibration_array.shape[2]:
        raise ValueError('Length of the provided pixel GDACs does not match the third dimension of the calibration array')
    interpolation = interp1d(x=calibration_gdacs, y=threshold_calibration_array, kind='slinear', bounds_error=bounds_error)
    return interpolation(gdacs)


class ETA(progressbar.Timer):

    'Widget which estimate the time of arrival for the progress bar via exponential moving average.'
    TIME_SENSITIVE = True

    def __init__(self, smoothing=0.1):
        self.speed_smooth = None
        self.SMOOTHING = smoothing
        self.old_eta = None
        self.n_refresh = 0

    def update(self, pbar):
        'Updates the widget to show the ETA or total time when finished.'
        self.n_refresh += 1
        if pbar.currval == 0:
            return 'ETA:  --:--:--'
        elif pbar.finished:
            return 'Time: %s' % self.format_time(pbar.seconds_elapsed)
        else:
            elapsed = pbar.seconds_elapsed
            try:
                speed = pbar.currval / elapsed
                if self.speed_smooth is not None:
                    self.speed_smooth = (self.speed_smooth * (1 - self.SMOOTHING)) + (speed * self.SMOOTHING)
                else:
                    self.speed_smooth = speed
                eta = float(pbar.maxval) / self.speed_smooth - elapsed + 1 if float(pbar.maxval) / self.speed_smooth - elapsed + 1 > 0 else 0

                if float(pbar.currval) / pbar.maxval > 0.30 or self.n_refresh > 10:  # ETA only rather precise if > 30% is already finished or more than 10 times updated
                    return 'ETA:  %s' % self.format_time(eta)
                if self.old_eta is not None and self.old_eta < eta:  # do not show jumping ETA if non precise mode is active
                    return 'ETA: ~%s' % self.format_time(self.old_eta)
                else:
                    self.old_eta = eta
                    return 'ETA: ~%s' % self.format_time(eta)
            except ZeroDivisionError:
                speed = 0


# old, maybe not needed functions
def get_n_cluster_per_event_hist(cluster_table):
    '''Calculates the number of cluster in every event.

    Parameters
    ----------
    cluster_table : pytables.table

    Returns
    -------
    numpy.Histogram
    '''
    logging.info("Histogram number of cluster per event")
    cluster_in_events = get_n_cluster_in_events(cluster_table)[:, 1]  # get the number of cluster for every event
    return np.histogram(cluster_in_events, bins=range(0, np.max(cluster_in_events) + 2))  # histogram the occurrence of n cluster per event


def get_data_statistics(interpreted_files):
    '''Quick and dirty function to give as redmine compatible iverview table
    '''
    print '| *File Name* | *File Size* | *Times Stamp* | *Events* | *Bad Events* | *Measurement time* | *# SR* | *Hits* |'  # Mean Tot | Mean rel. BCID'
    for interpreted_file in interpreted_files:
        with tb.openFile(interpreted_file, mode="r") as in_file_h5:  # open the actual hit file
            n_hits = np.sum(in_file_h5.root.HistOcc[:])
            measurement_time = int(in_file_h5.root.meta_data[-1]['timestamp_stop'] - in_file_h5.root.meta_data[0]['timestamp_start'])
# mean_tot = np.average(in_file_h5.root.HistTot[:], weights=range(0,16) * np.sum(range(0,16)))# / in_file_h5.root.HistTot[:].shape[0]
#             mean_bcid = np.average(in_file_h5.root.HistRelBcid[:], weights=range(0,16))
            n_sr = np.sum(in_file_h5.root.HistServiceRecord[:])
            n_bad_events = int(np.sum(in_file_h5.root.HistErrorCounter[2:]))
            try:
                n_events = str(in_file_h5.root.Hits[-1]['event_number'] + 1)
            except tb.NoSuchNodeError:
                n_events = '~' + str(in_file_h5.root.meta_data[-1]['event_number'] + (in_file_h5.root.meta_data[-1]['event_number'] - in_file_h5.root.meta_data[-2]['event_number']))
#             if int(n_events) < 7800000 or n_sr > 4200 or n_bad_events > 40:
# print '| %{color:red}', os.path.basename(interpreted_file) + '%', '|', int(os.path.getsize(interpreted_file) / (1024 * 1024.)), 'Mb |', time.ctime(os.path.getctime(interpreted_file)), '|',  n_events, '|', n_bad_events, '|', measurement_time, 's |', n_sr, '|', n_hits, '|'#, mean_tot, '|', mean_bcid, '|'
            else:
                print '|', os.path.basename(interpreted_file), '|', int(os.path.getsize(interpreted_file) / (1024 * 1024.)), 'Mb |', time.ctime(os.path.getctime(interpreted_file)), '|', n_events, '|', n_bad_events, '|', measurement_time, 's |', n_sr, '|', n_hits, '|'  # , mean_tot, '|', mean_bcid, '|'


def correlate_events(data_frame_fe_1, data_frame_fe_2):
    '''Correlates events from different Fe by the event number

    Parameters
    ----------
    data_frame_fe_1 : pandas.dataframe
    data_frame_fe_2 : pandas.dataframe

    Returns
    -------
    Merged pandas dataframe.
    '''
    logging.info("Correlating events")
    return data_frame_fe_1.merge(data_frame_fe_2, how='left', on='event_number')  # join in the events that the triggered fe sees, only these are interessting


def fix_raw_data(raw_data, lsb_byte=None):
    if not lsb_byte:
        lsb_byte = np.right_shift(raw_data[0], 24)
        raw_data = raw_data[1:]

    for i in range(raw_data.shape[0]):
        msb_bytes = np.left_shift(raw_data[i], 8)
        new_word = np.bitwise_or(msb_bytes, lsb_byte)
        lsb_byte = np.right_shift(raw_data[i], 24)
        raw_data[i] = new_word
    return raw_data, lsb_byte


def contiguous_regions(condition):
    """Finds contiguous True regions of the boolean array "condition". Returns
    a 2D array where the first column is the start index of the region and the
    second column is the end index.
    http://stackoverflow.com/questions/4494404/find-large-number-of-consecutive-values-fulfilling-condition-in-a-numpy-array
    """
    # Find the indicies of changes in "condition"
    d = np.diff(condition, n=1)
    idx, = d.nonzero()

    # We need to start things after the change in "condition". Therefore,
    # we'll shift the index by 1 to the right.
    idx += 1

    if condition[0]:
        # If the start of condition is True prepend a 0
        idx = np.r_[0, idx]

    if condition[-1]:
        # If the end of condition is True, append the length of the array
        idx = np.r_[idx, condition.size]

    # Reshape the result into two columns
    idx.shape = (-1, 2)
    return idx


def check_bad_data(raw_data, trig_count=None):
    """Checking FEI4 raw data array for corrupted data.
    """
    trigger_idx = np.where(raw_data >= 0x80000000)[0]
    fe_words = is_fe_word(raw_data)
    data_headers = is_data_header(raw_data)
    fe_dh_idx = np.where(np.logical_and(fe_words, data_headers) >= 1)[0]
    if trigger_idx.shape[0] == 0:
        if fe_dh_idx.shape[0] == 0:
            return False
        else:
            return True

    trigger_idx = np.r_[trigger_idx, raw_data.shape]
    if trigger_idx[0] != 0:
        trigger_idx = np.r_[0, trigger_idx]
        event_hist = np.histogram(fe_dh_idx, trigger_idx)
        if np.count_nonzero(event_hist[0][1:] == 0):
#             print_raw_data(raw_data)
            return True
        elif event_hist[0][0] != 0:
#             print_raw_data(raw_data)
            return True
    else:
        event_hist = np.histogram(fe_dh_idx, trigger_idx)
        if np.count_nonzero(event_hist[0] == 0):
#             print_raw_data(raw_data)
            return True
    return False


def consecutive(data, stepsize=1):
    """Converts array into chunks with consecutive elements of given step size.
    http://stackoverflow.com/questions/7352684/how-to-find-the-groups-of-consecutive-elements-from-an-array-in-numpy
    """
    return np.split(data, np.where(np.diff(data) != stepsize)[0] + 1)


def print_raw_data_file(input_file, start_index=0, limit=200, flavor='fei4b', select=None, tdc_trig_dist=False, meta_data_v2=True):
    """Printing FEI4 data from raw data file for debugging.
    """
    with tb.open_file(input_file + '.h5', mode="r") as file_h5:
        if meta_data_v2:
            index_start = file_h5.root.meta_data.read(field='index_start')
            index_stop = file_h5.root.meta_data.read(field='index_stop')
        else:
            index_start = file_h5.root.meta_data.read(field='start_index')
            index_stop = file_h5.root.meta_data.read(field='stop_index')
        total_words = 0
        for read_out_index, (index_start, index_stop) in enumerate(np.column_stack((index_start, index_stop))):
            if start_index < index_stop:
                print "\nchunk %d with length %d (from index %d to %d)\n" % (read_out_index, (index_stop - index_start), index_start, index_stop)
                raw_data = file_h5.root.raw_data.read(index_start, index_stop)
                total_words += print_raw_data(raw_data=raw_data, start_index=max(start_index - index_start, 0), limit=limit - total_words, flavor=flavor, index_offset=index_start, select=select, tdc_trig_dist=tdc_trig_dist)
                if limit and total_words >= limit:
                    break


def print_raw_data(raw_data, start_index=0, limit=200, flavor='fei4b', index_offset=0, select=None, tdc_trig_dist=False):
    """Printing FEI4 raw data array for debugging.
    """
    if not select:
        select = ['DH', 'TW', "AR", "VR", "SR", "DR", 'TDC', 'UNKNOWN FE WORD', 'UNKNOWN WORD']
    total_words = 0
    for index in range(start_index, raw_data.shape[0]):
        dw = FEI4Record(raw_data[index], chip_flavor=flavor, tdc_trig_dist=tdc_trig_dist)
        if dw in select:
            print index + index_offset, '{0:12d} {1:08b} {2:08b} {3:08b} {4:08b}'.format(raw_data[index], (raw_data[index] & 0xFF000000) >> 24, (raw_data[index] & 0x00FF0000) >> 16, (raw_data[index] & 0x0000FF00) >> 8, (raw_data[index] & 0x000000FF) >> 0), dw
            total_words += 1
            if limit and total_words >= limit:
                break
    return total_words


if __name__ == "__main__":
    print 'Run analysis_utils as main'<|MERGE_RESOLUTION|>--- conflicted
+++ resolved
@@ -1167,20 +1167,12 @@
         logging.debug('Event_number index exists already, omit creation')
 
 
-<<<<<<< HEAD
 def data_aligned_at_events(table, start_event_number=None, stop_event_number=None, start_index=None, stop_index=None, chunk_size=10000000, try_speedup=False, first_event_aligned=True, fail_on_missing_events=True):
     '''Takes the table with a event_number column and returns chunks with the size up to chunk_size. The chunks are chosen in a way that the events are not splitted.
     Additional parameters can be set to increase the readout speed. Events between a certain range can be selected.
     Also the start and the stop indices limiting the table size can be specified to improve performance.
     The event_number column must be sorted.
     In case of try_speedup is True, it is important to create an index of event_number column with pytables before using this function. Otherwise the queries are slowed down.
-=======
-def data_aligned_at_events(table, start_event_number=None, stop_event_number=None, start=None, stop=None, try_speedup=False, chunk_size=10000000):
-    '''Takes the table with a event_number column and returns chunks with the size up to chunk_size. The chunks are chosen in a way that the events are not splitted. Additional
-    parameters can be set to increase the readout speed. If only events between a certain event range are used one can specify this. Also the start and the
-    stop indices for the reading of the table can be specified for speed up.
-    It is important to index the event_number with pytables before using this function, otherwise the queries are very slow.
->>>>>>> af517ea4
 
     Parameters
     ----------
@@ -1244,17 +1236,10 @@
                 start_index_known = True
 
         if stop_event_number is not None:
-<<<<<<< HEAD
-            condition_2 = 'event_number==' + str(stop_event_number)
-            stop_indices = table.get_where_list(condition_2, start=start_index, stop=stop_index)
-            if stop_indices.shape[0] != 0:  # set the stop index if possible, stop index is excluded
-                stop_index = stop_indices[0]
-=======
             stop_condition = 'event_number==' + str(stop_event_number)
             stop_indeces = table.get_where_list(stop_condition, start=start_index, stop=stop_index)
             if stop_indeces.shape[0] != 0:  # set the stop index if possible, stop index is excluded
                 stop_index = stop_indeces[0]
->>>>>>> af517ea4
                 stop_index_known = True
 
     if start_index_known and stop_index_known and start_index + chunk_size >= stop_index:  # special case, one read is enough, data not bigger than one chunk and the indices are known
